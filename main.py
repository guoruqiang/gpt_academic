--- conflicted
+++ resolved
@@ -18,24 +18,8 @@
 
 from loguru import logger
 def enable_log(PATH_LOGGING):
-<<<<<<< HEAD
-    import logging
-    admin_log_path = os.path.join(PATH_LOGGING, "admin")
-    os.makedirs(admin_log_path, exist_ok=True)
-    log_dir = os.path.join(admin_log_path, "chat_secrets.log")
-    try:
-        logging.basicConfig(filename=log_dir, level=logging.INFO, encoding="utf-8",
-                            format="%(asctime)s %(levelname)-8s %(message)s", datefmt="%Y-%m-%d %H:%M:%S")
-    except:
-        logging.basicConfig(filename=log_dir, level=logging.INFO, format="%(asctime)s %(levelname)-8s %(message)s",
-                            datefmt="%Y-%m-%d %H:%M:%S")
-    # Disable logging output from the 'httpx' logger
-    logging.getLogger("httpx").setLevel(logging.WARNING)
-    print(f"所有对话记录将自动保存在本地目录{log_dir}, 请注意自我隐私保护哦！")
-=======
     from shared_utils.logging import setup_logging
     setup_logging(PATH_LOGGING)
->>>>>>> 310122f5
 
 
 def encode_plugin_info(k, plugin) -> str:
@@ -56,18 +40,10 @@
 def main():
     import gradio as gr
     if gr.__version__ not in ['3.32.9', '3.32.10', '3.32.11']:
-<<<<<<< HEAD
-        raise ModuleNotFoundError(
-            "使用项目内置Gradio获取最优体验! 请运行 `pip install -r requirements.txt` 指令安装内置Gradio及其他依赖, 详情信息见requirements.txt.")
-    from request_llms.bridge_all import predict
-    from toolbox import format_io, find_free_port, on_file_uploaded, on_report_generated, get_conf, ArgsGeneralWrapper, \
-        DummyWith
-=======
         raise ModuleNotFoundError("使用项目内置Gradio获取最优体验! 请运行 `pip install -r requirements.txt` 指令安装内置Gradio及其他依赖, 详情信息见requirements.txt.")
     
     # 一些基础工具
     from toolbox import format_io, find_free_port, on_file_uploaded, on_report_generated, get_conf, ArgsGeneralWrapper, DummyWith
->>>>>>> 310122f5
 
     # 对话、日志记录
     enable_log(get_conf("PATH_LOGGING"))
@@ -153,17 +129,10 @@
                         multiplex_submit_btn = gr.Button("提交", elem_id="elem_submit_visible", variant="primary")
                         multiplex_sel = gr.Dropdown(
                             choices=[
-<<<<<<< HEAD
-                                "常规对话",
-                                "多模型对话",
-                                # "智能上下文",
-                                # "智能召回 RAG",
-=======
                                 "常规对话", 
                                 "多模型对话", 
                                 "智能召回 RAG",
                                 # "智能上下文", 
->>>>>>> 310122f5
                             ], value="常规对话",
                             interactive=True, label='', show_label=False,
                             elem_classes='normal_mut_select', elem_id="gpt-submit-dropdown").style(container=False)
@@ -441,23 +410,15 @@
     # Gradio的inbrowser触发不太稳定，回滚代码到原始的浏览器打开函数
     def run_delayed_tasks():
         import threading, webbrowser, time
-<<<<<<< HEAD
-        print(f"如果浏览器没有自动打开，请复制并转到以下URL：")
-        if DARK_MODE:
-            print(f"\t「暗色主题已启用（支持动态切换主题）」: http://localhost:{PORT}")
-        else:
-            print(f"\t「亮色主题已启用（支持动态切换主题）」: http://localhost:{PORT}")
-
-        def auto_updates():
-            time.sleep(0); auto_update()
-
-        def open_browser():
-            time.sleep(2); webbrowser.open_new_tab(f"http://localhost:{PORT}")
-=======
         logger.info(f"如果浏览器没有自动打开，请复制并转到以下URL：")
         if DARK_MODE:   logger.info(f"\t「暗色主题已启用（支持动态切换主题）」: http://localhost:{PORT}")
         else:           logger.info(f"\t「亮色主题已启用（支持动态切换主题）」: http://localhost:{PORT}")
->>>>>>> 310122f5
+
+        def auto_updates():
+            time.sleep(0); auto_update()
+
+        def open_browser():
+            time.sleep(2); webbrowser.open_new_tab(f"http://localhost:{PORT}")
 
         def warm_up_mods():
             time.sleep(6); warm_up_modules()
