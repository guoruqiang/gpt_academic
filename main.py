--- conflicted
+++ resolved
@@ -1,4 +1,3 @@
-<<<<<<< HEAD
 import os, json; os.environ['no_proxy'] = '*' # 避免代理网络产生意外污染
 
 help_menu_description = \
@@ -123,7 +122,7 @@
                             predefined_btns.update({k: functional[k]["Button"]})
                 with gr.Accordion("函数插件区", open=True, elem_id="plugin-panel") as area_crazy_fn:
                     with gr.Row():
-                        gr.Markdown("插件可读取“输入区”文本/路径作为参数（上传文件自动修正路径）")
+                        gr.Markdown("<small>插件可读取“输入区”文本/路径作为参数（上传文件自动修正路径）</small>")
                     with gr.Row(elem_id="input-plugin-group"):
                         plugin_group_sel = gr.Dropdown(choices=all_plugin_groups, label='', show_label=False, value=DEFAULT_FN_GROUPS,
                                                       multiselect=True, interactive=True, elem_classes='normal_mut_select').style(container=False)
@@ -143,7 +142,7 @@
                                 if not plugin.get("AsButton", True): dropdown_fn_list.append(k)     # 排除已经是按钮的插件
                                 elif plugin.get('AdvancedArgs', False): dropdown_fn_list.append(k)  # 对于需要高级参数的插件，亦在下拉菜单中显示
                             with gr.Row():
-                                dropdown = gr.Dropdown(dropdown_fn_list, value=r"打开插件列表", label="", show_label=False).style(container=False)
+                                dropdown = gr.Dropdown(dropdown_fn_list, value=r"点击这里搜索插件列表", label="", show_label=False).style(container=False)
                             with gr.Row():
                                 plugin_advanced_arg = gr.Textbox(show_label=True, label="高级参数输入区", visible=False,
                                                                  placeholder="这里是特殊函数插件的高级参数输入区").style(container=False)
@@ -315,386 +314,6 @@
         )
         # 随变按钮的回调函数注册
         def route(request: gr.Request, k, *args, **kwargs):
-            if k in [r"打开插件列表", r"请先从插件列表中选择"]: return
-            yield from ArgsGeneralWrapper(plugins[k]["Function"])(request, *args, **kwargs)
-        click_handle = switchy_bt.click(route,[switchy_bt, *input_combo], output_combo)
-        click_handle.then(on_report_generated, [cookies, file_upload, chatbot], [cookies, file_upload, chatbot]).then(None, [switchy_bt], None, _js=r"(fn)=>on_plugin_exe_complete(fn)")
-        cancel_handles.append(click_handle)
-        # 终止按钮的回调函数注册
-        stopBtn.click(fn=None, inputs=None, outputs=None, cancels=cancel_handles)
-        stopBtn2.click(fn=None, inputs=None, outputs=None, cancels=cancel_handles)
-        plugins_as_btn = {name:plugin for name, plugin in plugins.items() if plugin.get('Button', None)}
-        def on_group_change(group_list):
-            btn_list = []
-            fns_list = []
-            if not group_list: # 处理特殊情况：没有选择任何插件组
-                return [*[plugin['Button'].update(visible=False) for _, plugin in plugins_as_btn.items()], gr.Dropdown.update(choices=[])]
-            for k, plugin in plugins.items():
-                if plugin.get("AsButton", True):
-                    btn_list.append(plugin['Button'].update(visible=match_group(plugin['Group'], group_list))) # 刷新按钮
-                    if plugin.get('AdvancedArgs', False): dropdown_fn_list.append(k) # 对于需要高级参数的插件，亦在下拉菜单中显示
-                elif match_group(plugin['Group'], group_list): fns_list.append(k) # 刷新下拉列表
-            return [*btn_list, gr.Dropdown.update(choices=fns_list)]
-        plugin_group_sel.select(fn=on_group_change, inputs=[plugin_group_sel], outputs=[*[plugin['Button'] for name, plugin in plugins_as_btn.items()], dropdown])
-        if ENABLE_AUDIO:
-            from crazy_functions.live_audio.audio_io import RealtimeAudioDistribution
-            rad = RealtimeAudioDistribution()
-            def deal_audio(audio, cookies):
-                rad.feed(cookies['uuid'].hex, audio)
-            audio_mic.stream(deal_audio, inputs=[audio_mic, cookies])
-
-
-        app_block.load(assign_user_uuid, inputs=[cookies], outputs=[cookies])
-
-        from shared_utils.cookie_manager import load_web_cookie_cache__fn_builder
-        load_web_cookie_cache = load_web_cookie_cache__fn_builder(customize_btns, cookies, predefined_btns)
-        app_block.load(load_web_cookie_cache, inputs = [web_cookie_cache, cookies],
-            outputs = [web_cookie_cache, cookies, *customize_btns.values(), *predefined_btns.values()], _js=js_code_for_persistent_cookie_init)
-
-        app_block.load(None, inputs=[], outputs=None, _js=f"""()=>GptAcademicJavaScriptInit("{DARK_MODE}","{INIT_SYS_PROMPT}","{ADD_WAIFU}","{LAYOUT}","{TTS_TYPE}")""")    # 配置暗色主题或亮色主题
-
-    # gradio的inbrowser触发不太稳定，回滚代码到原始的浏览器打开函数
-    def run_delayed_tasks():
-        import threading, webbrowser, time
-        print(f"如果浏览器没有自动打开，请复制并转到以下URL：")
-        if DARK_MODE:   print(f"\t「暗色主题已启用（支持动态切换主题）」: http://localhost:{PORT}")
-        else:           print(f"\t「亮色主题已启用（支持动态切换主题）」: http://localhost:{PORT}")
-
-        def auto_updates(): time.sleep(0); auto_update()
-        def open_browser(): time.sleep(2); webbrowser.open_new_tab(f"http://localhost:{PORT}")
-        def warm_up_mods(): time.sleep(6); warm_up_modules()
-
-        threading.Thread(target=auto_updates, name="self-upgrade", daemon=True).start() # 查看自动更新
-        threading.Thread(target=open_browser, name="open-browser", daemon=True).start() # 打开浏览器页面
-        threading.Thread(target=warm_up_mods, name="warm-up",      daemon=True).start() # 预热tiktoken模块
-
-    # 运行一些异步任务：自动更新、打开浏览器页面、预热tiktoken模块
-    run_delayed_tasks()
-
-    # 最后，正式开始服务
-    from shared_utils.fastapi_server import start_app
-    start_app(app_block, CONCURRENT_COUNT, AUTHENTICATION, PORT, SSL_KEYFILE, SSL_CERTFILE)
-
-
-if __name__ == "__main__":
-    main()
-=======
-import os, json; os.environ['no_proxy'] = '*' # 避免代理网络产生意外污染
-
-help_menu_description = \
-"""Github源代码开源和更新[地址🚀](https://github.com/binary-husky/gpt_academic),
-感谢热情的[开发者们❤️](https://github.com/binary-husky/gpt_academic/graphs/contributors).
-</br></br>常见问题请查阅[项目Wiki](https://github.com/binary-husky/gpt_academic/wiki),
-如遇到Bug请前往[Bug反馈](https://github.com/binary-husky/gpt_academic/issues).
-</br></br>普通对话使用说明: 1. 输入问题; 2. 点击提交
-</br></br>基础功能区使用说明: 1. 输入文本; 2. 点击任意基础功能区按钮
-</br></br>函数插件区使用说明: 1. 输入路径/问题, 或者上传文件; 2. 点击任意函数插件区按钮
-</br></br>虚空终端使用说明: 点击虚空终端, 然后根据提示输入指令, 再次点击虚空终端
-</br></br>如何保存对话: 点击保存当前的对话按钮
-</br></br>如何语音对话: 请阅读Wiki
-</br></br>如何临时更换API_KEY: 在输入区输入临时API_KEY后提交（网页刷新后失效）"""
-
-def enable_log(PATH_LOGGING):
-    import logging
-    admin_log_path = os.path.join(PATH_LOGGING, "admin")
-    os.makedirs(admin_log_path, exist_ok=True)
-    log_dir = os.path.join(admin_log_path, "chat_secrets.log")
-    try:logging.basicConfig(filename=log_dir, level=logging.INFO, encoding="utf-8", format="%(asctime)s %(levelname)-8s %(message)s", datefmt="%Y-%m-%d %H:%M:%S")
-    except:logging.basicConfig(filename=log_dir, level=logging.INFO,  format="%(asctime)s %(levelname)-8s %(message)s", datefmt="%Y-%m-%d %H:%M:%S")
-    # Disable logging output from the 'httpx' logger
-    logging.getLogger("httpx").setLevel(logging.WARNING)
-    print(f"所有对话记录将自动保存在本地目录{log_dir}, 请注意自我隐私保护哦！")
-
-def main():
-    import gradio as gr
-    if gr.__version__ not in ['3.32.9', '3.32.10']:
-        raise ModuleNotFoundError("使用项目内置Gradio获取最优体验! 请运行 `pip install -r requirements.txt` 指令安装内置Gradio及其他依赖, 详情信息见requirements.txt.")
-    from request_llms.bridge_all import predict
-    from toolbox import format_io, find_free_port, on_file_uploaded, on_report_generated, get_conf, ArgsGeneralWrapper, DummyWith
-    # 建议您复制一个config_private.py放自己的秘密, 如API和代理网址
-    proxies, WEB_PORT, LLM_MODEL, CONCURRENT_COUNT, AUTHENTICATION = get_conf('proxies', 'WEB_PORT', 'LLM_MODEL', 'CONCURRENT_COUNT', 'AUTHENTICATION')
-    CHATBOT_HEIGHT, LAYOUT, AVAIL_LLM_MODELS, AUTO_CLEAR_TXT = get_conf('CHATBOT_HEIGHT', 'LAYOUT', 'AVAIL_LLM_MODELS', 'AUTO_CLEAR_TXT')
-    ENABLE_AUDIO, AUTO_CLEAR_TXT, PATH_LOGGING, AVAIL_THEMES, THEME, ADD_WAIFU = get_conf('ENABLE_AUDIO', 'AUTO_CLEAR_TXT', 'PATH_LOGGING', 'AVAIL_THEMES', 'THEME', 'ADD_WAIFU')
-    NUM_CUSTOM_BASIC_BTN, SSL_KEYFILE, SSL_CERTFILE = get_conf('NUM_CUSTOM_BASIC_BTN', 'SSL_KEYFILE', 'SSL_CERTFILE')
-    DARK_MODE, INIT_SYS_PROMPT, ADD_WAIFU, TTS_TYPE = get_conf('DARK_MODE', 'INIT_SYS_PROMPT', 'ADD_WAIFU', 'TTS_TYPE')
-    if LLM_MODEL not in AVAIL_LLM_MODELS: AVAIL_LLM_MODELS += [LLM_MODEL]
-
-    # 如果WEB_PORT是-1, 则随机选取WEB端口
-    PORT = find_free_port() if WEB_PORT <= 0 else WEB_PORT
-    from check_proxy import get_current_version
-    from themes.theme import adjust_theme, advanced_css, theme_declaration, js_code_clear, js_code_reset, js_code_show_or_hide, js_code_show_or_hide_group2
-    from themes.theme import js_code_for_css_changing, js_code_for_toggle_darkmode, js_code_for_persistent_cookie_init
-    from themes.theme import load_dynamic_theme, to_cookie_str, from_cookie_str, assign_user_uuid
-    title_html = f"<h1 align=\"center\">GPT 学术优化 {get_current_version()}</h1>{theme_declaration}"
-
-    # 对话、日志记录
-    enable_log(PATH_LOGGING)
-
-    # 一些普通功能模块
-    from core_functional import get_core_functions
-    functional = get_core_functions()
-
-    # 高级函数插件
-    from crazy_functional import get_crazy_functions
-    DEFAULT_FN_GROUPS = get_conf('DEFAULT_FN_GROUPS')
-    plugins = get_crazy_functions()
-    all_plugin_groups = list(set([g for _, plugin in plugins.items() for g in plugin['Group'].split('|')]))
-    match_group = lambda tags, groups: any([g in groups for g in tags.split('|')])
-
-    # 处理markdown文本格式的转变
-    gr.Chatbot.postprocess = format_io
-
-    # 做一些外观色彩上的调整
-    set_theme = adjust_theme()
-
-    # 代理与自动更新
-    from check_proxy import check_proxy, auto_update, warm_up_modules
-    proxy_info = check_proxy(proxies)
-
-    gr_L1 = lambda: gr.Row().style()
-    gr_L2 = lambda scale, elem_id: gr.Column(scale=scale, elem_id=elem_id, min_width=400)
-    if LAYOUT == "TOP-DOWN":
-        gr_L1 = lambda: DummyWith()
-        gr_L2 = lambda scale, elem_id: gr.Row()
-        CHATBOT_HEIGHT /= 2
-
-    cancel_handles = []
-    customize_btns = {}
-    predefined_btns = {}
-    from shared_utils.cookie_manager import make_cookie_cache, make_history_cache
-    with gr.Blocks(title="GPT 学术优化", theme=set_theme, analytics_enabled=False, css=advanced_css) as app_block:
-        gr.HTML(title_html)
-        secret_css = gr.Textbox(visible=False, elem_id="secret_css")
-
-
-        cookies, web_cookie_cache = make_cookie_cache() # 定义 后端state（cookies）、前端（web_cookie_cache）两兄弟
-        with gr_L1():
-            with gr_L2(scale=2, elem_id="gpt-chat"):
-                chatbot = gr.Chatbot(label=f"当前模型：{LLM_MODEL}", elem_id="gpt-chatbot")
-                if LAYOUT == "TOP-DOWN":  chatbot.style(height=CHATBOT_HEIGHT)
-                history, history_cache, history_cache_update = make_history_cache() # 定义 后端state（history）、前端（history_cache）、后端setter（history_cache_update）三兄弟
-            with gr_L2(scale=1, elem_id="gpt-panel"):
-                with gr.Accordion("输入区", open=True, elem_id="input-panel") as area_input_primary:
-                    with gr.Row():
-                        txt = gr.Textbox(show_label=False, placeholder="Input question here.", elem_id='user_input_main').style(container=False)
-                    with gr.Row():
-                        submitBtn = gr.Button("提交", elem_id="elem_submit", variant="primary")
-                    with gr.Row():
-                        resetBtn = gr.Button("重置", elem_id="elem_reset", variant="secondary"); resetBtn.style(size="sm")
-                        stopBtn = gr.Button("停止", elem_id="elem_stop", variant="secondary"); stopBtn.style(size="sm")
-                        clearBtn = gr.Button("清除", elem_id="elem_clear", variant="secondary", visible=False); clearBtn.style(size="sm")
-                    if ENABLE_AUDIO:
-                        with gr.Row():
-                            audio_mic = gr.Audio(source="microphone", type="numpy", elem_id="elem_audio", streaming=True, show_label=False).style(container=False)
-                    with gr.Row():
-                        status = gr.Markdown(f"Tip: 按Enter提交, 按Shift+Enter换行。当前模型: {LLM_MODEL} \n {proxy_info}", elem_id="state-panel")
-
-                with gr.Accordion("基础功能区", open=True, elem_id="basic-panel") as area_basic_fn:
-                    with gr.Row():
-                        for k in range(NUM_CUSTOM_BASIC_BTN):
-                            customize_btn = gr.Button("自定义按钮" + str(k+1), visible=False, variant="secondary", info_str=f'基础功能区: 自定义按钮')
-                            customize_btn.style(size="sm")
-                            customize_btns.update({"自定义按钮" + str(k+1): customize_btn})
-                        for k in functional:
-                            if ("Visible" in functional[k]) and (not functional[k]["Visible"]): continue
-                            variant = functional[k]["Color"] if "Color" in functional[k] else "secondary"
-                            functional[k]["Button"] = gr.Button(k, variant=variant, info_str=f'基础功能区: {k}')
-                            functional[k]["Button"].style(size="sm")
-                            predefined_btns.update({k: functional[k]["Button"]})
-                with gr.Accordion("函数插件区", open=True, elem_id="plugin-panel") as area_crazy_fn:
-                    with gr.Row():
-                        gr.Markdown("<small>插件可读取“输入区”文本/路径作为参数（上传文件自动修正路径）</small>")
-                    with gr.Row(elem_id="input-plugin-group"):
-                        plugin_group_sel = gr.Dropdown(choices=all_plugin_groups, label='', show_label=False, value=DEFAULT_FN_GROUPS,
-                                                      multiselect=True, interactive=True, elem_classes='normal_mut_select').style(container=False)
-                    with gr.Row():
-                        for k, plugin in plugins.items():
-                            if not plugin.get("AsButton", True): continue
-                            visible = True if match_group(plugin['Group'], DEFAULT_FN_GROUPS) else False
-                            variant = plugins[k]["Color"] if "Color" in plugin else "secondary"
-                            info = plugins[k].get("Info", k)
-                            plugin['Button'] = plugins[k]['Button'] = gr.Button(k, variant=variant,
-                                visible=visible, info_str=f'函数插件区: {info}').style(size="sm")
-                    with gr.Row():
-                        with gr.Accordion("更多函数插件", open=True):
-                            dropdown_fn_list = []
-                            for k, plugin in plugins.items():
-                                if not match_group(plugin['Group'], DEFAULT_FN_GROUPS): continue
-                                if not plugin.get("AsButton", True): dropdown_fn_list.append(k)     # 排除已经是按钮的插件
-                                elif plugin.get('AdvancedArgs', False): dropdown_fn_list.append(k)  # 对于需要高级参数的插件，亦在下拉菜单中显示
-                            with gr.Row():
-                                dropdown = gr.Dropdown(dropdown_fn_list, value=r"点击这里搜索插件列表", label="", show_label=False).style(container=False)
-                            with gr.Row():
-                                plugin_advanced_arg = gr.Textbox(show_label=True, label="高级参数输入区", visible=False,
-                                                                 placeholder="这里是特殊函数插件的高级参数输入区").style(container=False)
-                            with gr.Row():
-                                switchy_bt = gr.Button(r"请先从插件列表中选择", variant="secondary").style(size="sm")
-                    with gr.Row():
-                        with gr.Accordion("点击展开“文件下载区”。", open=False) as area_file_up:
-                            file_upload = gr.Files(label="任何文件, 推荐上传压缩文件(zip, tar)", file_count="multiple", elem_id="elem_upload")
-
-        with gr.Floating(init_x="0%", init_y="0%", visible=True, width=None, drag="forbidden", elem_id="tooltip"):
-            with gr.Row():
-                with gr.Tab("上传文件", elem_id="interact-panel"):
-                    gr.Markdown("请上传本地文件/压缩包供“函数插件区”功能调用。请注意: 上传文件后会自动把输入区修改为相应路径。")
-                    file_upload_2 = gr.Files(label="任何文件, 推荐上传压缩文件(zip, tar)", file_count="multiple", elem_id="elem_upload_float")
-
-                with gr.Tab("更换模型", elem_id="interact-panel"):
-                    md_dropdown = gr.Dropdown(AVAIL_LLM_MODELS, value=LLM_MODEL, elem_id="elem_model_sel", label="更换LLM模型/请求源").style(container=False)
-                    top_p = gr.Slider(minimum=-0, maximum=1.0, value=1.0, step=0.01,interactive=True, label="Top-p (nucleus sampling)",)
-                    temperature = gr.Slider(minimum=-0, maximum=2.0, value=1.0, step=0.01, interactive=True, label="Temperature", elem_id="elem_temperature")
-                    max_length_sl = gr.Slider(minimum=256, maximum=1024*32, value=4096, step=128, interactive=True, label="Local LLM MaxLength",)
-                    system_prompt = gr.Textbox(show_label=True, lines=2, placeholder=f"System Prompt", label="System prompt", value=INIT_SYS_PROMPT, elem_id="elem_prompt")
-                    temperature.change(None, inputs=[temperature], outputs=None,
-                        _js="""(temperature)=>gpt_academic_gradio_saveload("save", "elem_prompt", "js_temperature_cookie", temperature)""")
-                    system_prompt.change(None, inputs=[system_prompt], outputs=None,
-                        _js="""(system_prompt)=>gpt_academic_gradio_saveload("save", "elem_prompt", "js_system_prompt_cookie", system_prompt)""")
-                    md_dropdown.change(None, inputs=[md_dropdown], outputs=None,
-                        _js="""(md_dropdown)=>gpt_academic_gradio_saveload("save", "elem_model_sel", "js_md_dropdown_cookie", md_dropdown)""")
-
-                with gr.Tab("界面外观", elem_id="interact-panel"):
-                    theme_dropdown = gr.Dropdown(AVAIL_THEMES, value=THEME, label="更换UI主题").style(container=False)
-                    checkboxes = gr.CheckboxGroup(["基础功能区", "函数插件区", "浮动输入区", "输入清除键", "插件参数区"], value=["基础功能区", "函数插件区"], label="显示/隐藏功能区", elem_id='cbs').style(container=False)
-                    opt = ["自定义菜单"]
-                    value=[]
-                    if ADD_WAIFU: opt += ["添加Live2D形象"]; value += ["添加Live2D形象"]
-                    checkboxes_2 = gr.CheckboxGroup(opt, value=value, label="显示/隐藏自定义菜单", elem_id='cbsc').style(container=False)
-                    dark_mode_btn = gr.Button("切换界面明暗 ☀", variant="secondary").style(size="sm")
-                    dark_mode_btn.click(None, None, None, _js=js_code_for_toggle_darkmode)
-                with gr.Tab("帮助", elem_id="interact-panel"):
-                    gr.Markdown(help_menu_description)
-
-        with gr.Floating(init_x="20%", init_y="50%", visible=False, width="40%", drag="top") as area_input_secondary:
-            with gr.Accordion("浮动输入区", open=True, elem_id="input-panel2"):
-                with gr.Row() as row:
-                    row.style(equal_height=True)
-                    with gr.Column(scale=10):
-                        txt2 = gr.Textbox(show_label=False, placeholder="Input question here.",
-                                          elem_id='user_input_float', lines=8, label="输入区2").style(container=False)
-                    with gr.Column(scale=1, min_width=40):
-                        submitBtn2 = gr.Button("提交", variant="primary"); submitBtn2.style(size="sm")
-                        resetBtn2 = gr.Button("重置", variant="secondary"); resetBtn2.style(size="sm")
-                        stopBtn2 = gr.Button("停止", variant="secondary"); stopBtn2.style(size="sm")
-                        clearBtn2 = gr.Button("清除", elem_id="elem_clear2", variant="secondary", visible=False); clearBtn2.style(size="sm")
-
-
-        with gr.Floating(init_x="20%", init_y="50%", visible=False, width="40%", drag="top") as area_customize:
-            with gr.Accordion("自定义菜单", open=True, elem_id="edit-panel"):
-                with gr.Row() as row:
-                    with gr.Column(scale=10):
-                        AVAIL_BTN = [btn for btn in customize_btns.keys()] + [k for k in functional]
-                        basic_btn_dropdown = gr.Dropdown(AVAIL_BTN, value="自定义按钮1", label="选择一个需要自定义基础功能区按钮").style(container=False)
-                        basic_fn_title = gr.Textbox(show_label=False, placeholder="输入新按钮名称", lines=1).style(container=False)
-                        basic_fn_prefix = gr.Textbox(show_label=False, placeholder="输入新提示前缀", lines=4).style(container=False)
-                        basic_fn_suffix = gr.Textbox(show_label=False, placeholder="输入新提示后缀", lines=4).style(container=False)
-                    with gr.Column(scale=1, min_width=70):
-                        basic_fn_confirm = gr.Button("确认并保存", variant="primary"); basic_fn_confirm.style(size="sm")
-                        basic_fn_clean   = gr.Button("恢复默认", variant="primary"); basic_fn_clean.style(size="sm")
-
-                        from shared_utils.cookie_manager import assign_btn__fn_builder
-                        assign_btn = assign_btn__fn_builder(customize_btns, predefined_btns, cookies, web_cookie_cache)
-                        # update btn
-                        h = basic_fn_confirm.click(assign_btn, [web_cookie_cache, cookies, basic_btn_dropdown, basic_fn_title, basic_fn_prefix, basic_fn_suffix],
-                                                   [web_cookie_cache, cookies, *customize_btns.values(), *predefined_btns.values()])
-                        h.then(None, [web_cookie_cache], None, _js="""(web_cookie_cache)=>{setCookie("web_cookie_cache", web_cookie_cache, 365);}""")
-                        # clean up btn
-                        h2 = basic_fn_clean.click(assign_btn, [web_cookie_cache, cookies, basic_btn_dropdown, basic_fn_title, basic_fn_prefix, basic_fn_suffix, gr.State(True)],
-                                                   [web_cookie_cache, cookies, *customize_btns.values(), *predefined_btns.values()])
-                        h2.then(None, [web_cookie_cache], None, _js="""(web_cookie_cache)=>{setCookie("web_cookie_cache", web_cookie_cache, 365);}""")
-
-
-
-        # 功能区显示开关与功能区的互动
-        def fn_area_visibility(a):
-            ret = {}
-            ret.update({area_input_primary: gr.update(visible=("浮动输入区" not in a))})
-            ret.update({area_input_secondary: gr.update(visible=("浮动输入区" in a))})
-            ret.update({plugin_advanced_arg: gr.update(visible=("插件参数区" in a))})
-            if "浮动输入区" in a: ret.update({txt: gr.update(value="")})
-            return ret
-        checkboxes.select(fn_area_visibility, [checkboxes], [area_basic_fn, area_crazy_fn, area_input_primary, area_input_secondary, txt, txt2, plugin_advanced_arg] )
-        checkboxes.select(None, [checkboxes], None, _js=js_code_show_or_hide)
-
-        # 功能区显示开关与功能区的互动
-        def fn_area_visibility_2(a):
-            ret = {}
-            ret.update({area_customize: gr.update(visible=("自定义菜单" in a))})
-            return ret
-        checkboxes_2.select(fn_area_visibility_2, [checkboxes_2], [area_customize] )
-        checkboxes_2.select(None, [checkboxes_2], None, _js=js_code_show_or_hide_group2)
-
-        # 整理反复出现的控件句柄组合
-        input_combo = [cookies, max_length_sl, md_dropdown, txt, txt2, top_p, temperature, chatbot, history, system_prompt, plugin_advanced_arg]
-        output_combo = [cookies, chatbot, history, status]
-        predict_args = dict(fn=ArgsGeneralWrapper(predict), inputs=[*input_combo, gr.State(True)], outputs=output_combo)
-        # 提交按钮、重置按钮
-        cancel_handles.append(txt.submit(**predict_args))
-        cancel_handles.append(txt2.submit(**predict_args))
-        cancel_handles.append(submitBtn.click(**predict_args))
-        cancel_handles.append(submitBtn2.click(**predict_args))
-        resetBtn.click(None, None, [chatbot, history, status], _js=js_code_reset)   # 先在前端快速清除chatbot&status
-        resetBtn2.click(None, None, [chatbot, history, status], _js=js_code_reset)  # 先在前端快速清除chatbot&status
-        reset_server_side_args = (lambda history: ([], [], "已重置", json.dumps(history)),
-                                  [history], [chatbot, history, status, history_cache])
-        resetBtn.click(*reset_server_side_args)    # 再在后端清除history，把history转存history_cache备用
-        resetBtn2.click(*reset_server_side_args)   # 再在后端清除history，把history转存history_cache备用
-        clearBtn.click(None, None, [txt, txt2], _js=js_code_clear)
-        clearBtn2.click(None, None, [txt, txt2], _js=js_code_clear)
-        if AUTO_CLEAR_TXT:
-            submitBtn.click(None, None, [txt, txt2], _js=js_code_clear)
-            submitBtn2.click(None, None, [txt, txt2], _js=js_code_clear)
-            txt.submit(None, None, [txt, txt2], _js=js_code_clear)
-            txt2.submit(None, None, [txt, txt2], _js=js_code_clear)
-        # 基础功能区的回调函数注册
-        for k in functional:
-            if ("Visible" in functional[k]) and (not functional[k]["Visible"]): continue
-            click_handle = functional[k]["Button"].click(fn=ArgsGeneralWrapper(predict), inputs=[*input_combo, gr.State(True), gr.State(k)], outputs=output_combo)
-            cancel_handles.append(click_handle)
-        for btn in customize_btns.values():
-            click_handle = btn.click(fn=ArgsGeneralWrapper(predict), inputs=[*input_combo, gr.State(True), gr.State(btn.value)], outputs=output_combo)
-            cancel_handles.append(click_handle)
-        # 文件上传区，接收文件后与chatbot的互动
-        file_upload.upload(on_file_uploaded, [file_upload, chatbot, txt, txt2, checkboxes, cookies], [chatbot, txt, txt2, cookies]).then(None, None, None,   _js=r"()=>{toast_push('上传完毕 ...'); cancel_loading_status();}")
-        file_upload_2.upload(on_file_uploaded, [file_upload_2, chatbot, txt, txt2, checkboxes, cookies], [chatbot, txt, txt2, cookies]).then(None, None, None, _js=r"()=>{toast_push('上传完毕 ...'); cancel_loading_status();}")
-        # 函数插件-固定按钮区
-        for k in plugins:
-            if not plugins[k].get("AsButton", True): continue
-            click_handle = plugins[k]["Button"].click(ArgsGeneralWrapper(plugins[k]["Function"]), [*input_combo], output_combo)
-            click_handle.then(on_report_generated, [cookies, file_upload, chatbot], [cookies, file_upload, chatbot]).then(None, [plugins[k]["Button"]], None, _js=r"(fn)=>on_plugin_exe_complete(fn)")
-            cancel_handles.append(click_handle)
-        # 函数插件-下拉菜单与随变按钮的互动
-        def on_dropdown_changed(k):
-            variant = plugins[k]["Color"] if "Color" in plugins[k] else "secondary"
-            info = plugins[k].get("Info", k)
-            ret = {switchy_bt: gr.update(value=k, variant=variant, info_str=f'函数插件区: {info}')}
-            if plugins[k].get("AdvancedArgs", False): # 是否唤起高级插件参数区
-                ret.update({plugin_advanced_arg: gr.update(visible=True,  label=f"插件[{k}]的高级参数说明：" + plugins[k].get("ArgsReminder", [f"没有提供高级参数功能说明"]))})
-            else:
-                ret.update({plugin_advanced_arg: gr.update(visible=False, label=f"插件[{k}]不需要高级参数。")})
-            return ret
-        dropdown.select(on_dropdown_changed, [dropdown], [switchy_bt, plugin_advanced_arg] )
-
-        def on_md_dropdown_changed(k):
-            return {chatbot: gr.update(label="当前模型："+k)}
-        md_dropdown.select(on_md_dropdown_changed, [md_dropdown], [chatbot] )
-
-        def on_theme_dropdown_changed(theme, secret_css):
-            adjust_theme, css_part1, _, adjust_dynamic_theme = load_dynamic_theme(theme)
-            if adjust_dynamic_theme:
-                css_part2 = adjust_dynamic_theme._get_theme_css()
-            else:
-                css_part2 = adjust_theme()._get_theme_css()
-            return css_part2 + css_part1
-
-        theme_handle = theme_dropdown.select(on_theme_dropdown_changed, [theme_dropdown, secret_css], [secret_css])
-        theme_handle.then(
-            None,
-            [secret_css],
-            None,
-            _js=js_code_for_css_changing
-        )
-        # 随变按钮的回调函数注册
-        def route(request: gr.Request, k, *args, **kwargs):
             if k in [r"点击这里搜索插件列表", r"请先从插件列表中选择"]: return
             yield from ArgsGeneralWrapper(plugins[k]["Function"])(request, *args, **kwargs)
         click_handle = switchy_bt.click(route,[switchy_bt, *input_combo], output_combo)
@@ -758,5 +377,4 @@
 
 
 if __name__ == "__main__":
-    main()
->>>>>>> 2ce44821
+    main()