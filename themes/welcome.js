--- conflicted
+++ resolved
@@ -290,11 +290,7 @@
         // 创建主标题
         const major_title = document.createElement('div');
         major_title.classList.add('welcome-title');
-<<<<<<< HEAD
         major_title.textContent = "欢迎使用西农er’s GPT 学术版";
-=======
-        major_title.textContent = this.major_title;
->>>>>>> 957da731
         welcome_card_container.appendChild(major_title)
 
         // 创建卡片
