class WelcomeMessage {
    constructor() {
        this.static_welcome_message = [
            {
                title: "环境配置教程",
                content: "配置模型和插件，释放大语言模型的学术应用潜力。",
                svg: "file=themes/svg/conf.svg",
                url: "https://github.com/binary-husky/gpt_academic/wiki/%E9%A1%B9%E7%9B%AE%E9%85%8D%E7%BD%AE%E8%AF%B4%E6%98%8E",
            },
            {
                title: "Arxiv论文翻译",
                content: "无缝切换学术阅读语言，最优英文转中文的学术论文阅读体验。",
                svg: "file=themes/svg/arxiv.svg",
                url: "https://www.bilibili.com/video/BV1dz4y1v77A/",
            },
            {
                title: "多模态模型",
                content: "试试将截屏直接粘贴到输入框中，随后使用多模态模型提问。",
                svg: "file=themes/svg/mm.svg",
                url: "https://github.com/binary-husky/gpt_academic",
            },
            {
                title: "文档与源码批处理",
                content: "您可以将任意文件拖入「此处」，随后调用对应插件功能。",
                svg: "file=themes/svg/doc.svg",
                url: "https://github.com/binary-husky/gpt_academic",
            },
            {
                title: "图表与脑图绘制",
                content: "试试输入一段语料，然后点击「总结绘制脑图」。",
                svg: "file=themes/svg/brain.svg",
                url: "https://www.bilibili.com/video/BV18c41147H9/",
            },
            {
                title: "虚空终端",
                content: "点击右侧插件区的「虚空终端」插件，然后直接输入您的想法。",
                svg: "file=themes/svg/vt.svg",
                url: "https://github.com/binary-husky/gpt_academic",
            },
            {
                title: "DALLE图像生成",
                content: "接入DALLE生成插画或者项目Logo，辅助头脑风暴并激发灵感。",
                svg: "file=themes/svg/img.svg",
                url: "https://github.com/binary-husky/gpt_academic",
            },
            {
                title: "TTS语音克隆",
                content: "借助SoVits，以您喜爱的角色的声音回答问题。",
                svg: "file=themes/svg/tts.svg",
                url: "https://www.bilibili.com/video/BV1Rp421S7tF/",
            },
            {
                title: "实时语音对话",
                content: "配置实时语音对话功能，无须任何激活词，我将一直倾听。",
                svg: "file=themes/svg/default.svg",
                url: "https://github.com/binary-husky/gpt_academic/blob/master/docs/use_audio.md",
            },
            {
                title: "Latex全文润色",
                content: "上传需要润色的latex论文，让大语言模型帮您改论文。",
                svg: "file=themes/svg/polish.svg",
                url: "https://github.com/binary-husky/gpt_academic",
            },
            {
                title: "常见问题与指南",
                content: "查看项目Wiki文档，解决常见疑问。",
                svg: "file=themes/svg/check.svg",
                url: "https://github.com/binary-husky/gpt_academic/wiki",
            },
            {
                title: "接入更多新模型",
                content: "模型迭代日新月异，一起动手接入更多新的在线或本地大模型吧。",
                svg: "file=themes/svg/box.svg",
                url: "https://github.com/binary-husky/gpt_academic/blob/master/request_llms/README.md",
            },
            {
                title: "联动VLLM等服务",
                content: "借助VLLM和OneApi等第三方服务高效地部署和运行大模型。",
                svg: "file=themes/svg/location.svg",
                url: "https://github.com/binary-husky/gpt_academic/wiki/如何更便捷地接入one-api",
            },
        ];
        this.visible = false;
        this.max_welcome_card_num = 6;
        this.card_array = [];
        this.static_welcome_message_previous = [];
        this.reflesh_time_interval = 15 * 1000;


        const reflesh_render_status = () => {
            for (let index = 0; index < this.card_array.length; index++) {
                const card = this.card_array[index];
                card.classList.remove('hide');
                card.classList.remove('show');
            }
        };
        const pageFocusHandler = new PageFocusHandler();
        pageFocusHandler.addFocusCallback(reflesh_render_status);
    }

    begin_render() {
        this.update();
    }

    async startRefleshCards() {
        await new Promise(r => setTimeout(r, this.reflesh_time_interval));
        await this.reflesh_cards();
        if (this.visible) {
            setTimeout(() => {
                this.startRefleshCards.call(this);
            }, 1);
        }
    }

    async reflesh_cards() {
        if (!this.visible) {
            return;
        }

        // re-rank this.static_welcome_message randomly
        this.static_welcome_message_temp = this.shuffle(this.static_welcome_message);

        // find items that in this.static_welcome_message_temp but not in this.static_welcome_message_previous
        const not_shown_previously = this.static_welcome_message_temp.filter(item => !this.static_welcome_message_previous.includes(item));
        const already_shown_previously = this.static_welcome_message_temp.filter(item => this.static_welcome_message_previous.includes(item));

        // combine two lists
        this.static_welcome_message_previous = not_shown_previously.concat(already_shown_previously);

        (async () => {
            // 使用 for...of 循环来处理异步操作
            for (let index = 0; index < this.card_array.length; index++) {
                if (index >= this.max_welcome_card_num) {
                    break;
                }

                const card = this.card_array[index];
                // 已经包含了 hide 属性？
                if (card.classList.contains('hide') || card.classList.contains('show')) {
                    card.classList.remove('hide');
                    card.classList.remove('show');
                    continue;
                }

                // 等待动画结束
                card.addEventListener('transitionend', () => {
                    // 更新卡片信息
                    const message = this.static_welcome_message_previous[index];
                    const title = card.getElementsByClassName('welcome-card-title')[0];
                    const content = card.getElementsByClassName('welcome-content-c')[0];
                    const svg = card.getElementsByClassName('welcome-svg')[0];
                    const text = card.getElementsByClassName('welcome-title-text')[0];
                    svg.src = message.svg;
                    text.textContent = message.title;
                    text.href = message.url;
                    content.textContent = message.content;
                    card.classList.remove('hide');

                    // 等待动画结束
                    card.addEventListener('transitionend', () => {
                        card.classList.remove('show');
                    }, { once: true });
                    card.classList.add('show');

                }, { once: true });

                card.classList.add('hide');

                // 等待 250 毫秒
                await new Promise(r => setTimeout(r, 200));
            }
        })();
    }

    shuffle(array) {
        var currentIndex = array.length, randomIndex;

        // While there remain elements to shuffle...
        while (currentIndex != 0) {

            // Pick a remaining element...
            randomIndex = Math.floor(Math.random() * currentIndex);
            currentIndex--;

            // And swap it with the current element.
            [array[currentIndex], array[randomIndex]] = [
                array[randomIndex], array[currentIndex]];
        }

        return array;
    }

    async update() {
        // console.log('update')
        const elem_chatbot = document.getElementById('gpt-chatbot');
        const chatbot_top = elem_chatbot.getBoundingClientRect().top;
        const welcome_card_container = document.getElementsByClassName('welcome-card-container')[0];
        let welcome_card_overflow = false;
        if (welcome_card_container) {
            const welcome_card_top = welcome_card_container.getBoundingClientRect().top;
            if (welcome_card_top < chatbot_top) {
                welcome_card_overflow = true;
                // console.log("welcome_card_overflow");
            }
        }
        var page_width = document.documentElement.clientWidth;
<<<<<<< HEAD
        const width_to_hide_welcome = 1000;
        if (!await this.isChatbotEmpty() || page_width < width_to_hide_welcome) {
=======
        const width_to_hide_welcome = 1200;
        if (!await this.isChatbotEmpty() || page_width < width_to_hide_welcome || welcome_card_overflow) {
>>>>>>> 81da7bb1
            if (this.visible) {
                // console.log("remove welcome");
                this.removeWelcome();
                this.visible = false;
                this.card_array = [];
                this.static_welcome_message_previous = [];
            }
            return;
        }
        if (this.visible) {
            return;
        }
        // console.log("welcome");
        this.showWelcome();
        this.visible = true;
        this.startRefleshCards();
    }

    showCard(message) {
        const card = document.createElement('div');
        card.classList.add('welcome-card');

        // 创建标题
        const title = document.createElement('div');
        title.classList.add('welcome-card-title');

        // 创建图标
        const svg = document.createElement('img');
        svg.classList.add('welcome-svg');
        svg.src = message.svg;
        svg.style.height = '30px';
        title.appendChild(svg);

        // 创建标题
        const text = document.createElement('a');
        text.textContent = message.title;
        text.classList.add('welcome-title-text');
        text.href = message.url;
        text.target = "_blank";
        title.appendChild(text)

        // 创建内容
        const content = document.createElement('div');
        content.classList.add('welcome-content');
        const content_c = document.createElement('div');
        content_c.classList.add('welcome-content-c');
        content_c.textContent = message.content;
        content.appendChild(content_c);

        // 将标题和内容添加到卡片 div 中
        card.appendChild(title);
        card.appendChild(content);
        return card;
    }

    async showWelcome() {

        // 首先，找到想要添加子元素的父元素
        const elem_chatbot = document.getElementById('gpt-chatbot');

        // 创建一个新的div元素
        const welcome_card_container = document.createElement('div');
        welcome_card_container.classList.add('welcome-card-container');

        // 创建主标题
        const major_title = document.createElement('div');
        major_title.classList.add('welcome-title');
        major_title.textContent = "欢迎使用GPT-Academic";
        welcome_card_container.appendChild(major_title)

        // 创建卡片
        this.static_welcome_message.forEach((message, index) => {
            if (index >= this.max_welcome_card_num) {
                return;
            }
            this.static_welcome_message_previous.push(message);
            const card = this.showCard(message);
            this.card_array.push(card);
            welcome_card_container.appendChild(card);
        });

        elem_chatbot.appendChild(welcome_card_container);

        // 添加显示动画
        requestAnimationFrame(() => {
            welcome_card_container.classList.add('show');
        });
    }

    async removeWelcome() {
        // remove welcome-card-container
        const elem_chatbot = document.getElementById('gpt-chatbot');
        const welcome_card_container = document.getElementsByClassName('welcome-card-container')[0];
        // 添加隐藏动画
        welcome_card_container.classList.add('hide');
        // 等待动画结束后再移除元素
        welcome_card_container.addEventListener('transitionend', () => {
            elem_chatbot.removeChild(welcome_card_container);
        }, { once: true });
    }

    async isChatbotEmpty() {
        return (await get_data_from_gradio_component("gpt-chatbot")).length == 0;
    }


}




class PageFocusHandler {
    constructor() {
        this.hasReturned = false;
        this.focusCallbacks = [];

        // Bind the focus and blur event handlers
        window.addEventListener('visibilitychange', this.handleFocus.bind(this));
    }

    // Method to handle the focus event
    handleFocus() {
        if (this.hasReturned) {
            this.focusCallbacks.forEach(callback => callback());
        }
        this.hasReturned = true;
    }

    // Method to add a custom callback function
    addFocusCallback(callback) {
        if (typeof callback === 'function') {
            this.focusCallbacks.push(callback);
        } else {
            throw new Error('Callback must be a function');
        }
    }
}

<|MERGE_RESOLUTION|>--- conflicted
+++ resolved
@@ -204,13 +204,8 @@
             }
         }
         var page_width = document.documentElement.clientWidth;
-<<<<<<< HEAD
-        const width_to_hide_welcome = 1000;
-        if (!await this.isChatbotEmpty() || page_width < width_to_hide_welcome) {
-=======
         const width_to_hide_welcome = 1200;
         if (!await this.isChatbotEmpty() || page_width < width_to_hide_welcome || welcome_card_overflow) {
->>>>>>> 81da7bb1
             if (this.visible) {
                 // console.log("remove welcome");
                 this.removeWelcome();
