import markdown
import importlib
import traceback
import inspect
import re
from latex2mathml.converter import convert as tex2mathml
from functools import wraps, lru_cache
############################### 插件输入输出接驳区 #######################################
class ChatBotWithCookies(list):
    def __init__(self, cookie):
        self._cookies = cookie

    def write_list(self, list):
        for t in list:
            self.append(t)

    def get_list(self):
        return [t for t in self]

    def get_cookies(self):
        return self._cookies

def ArgsGeneralWrapper(f):
    """
    装饰器函数，用于重组输入参数，改变输入参数的顺序与结构。
    """
    def decorated(cookies, max_length, llm_model, txt, txt2, top_p, temperature, chatbot, history, system_prompt, *args):
        from request_llm.bridge_all import model_info
        txt_passon = txt
        if txt == "" and txt2 != "": txt_passon = txt2
        # 引入一个有cookie的chatbot
        cookies.update({
            'top_p':top_p, 
            'temperature':temperature,
        })
        llm_kwargs = {
            'api_key': cookies['api_key'],
            'llm_model': llm_model,
            'top_p':top_p, 
            'max_length': max_length,
            'temperature':temperature,
        }
        plugin_kwargs = {
            # 目前还没有
        }
        chatbot_with_cookie = ChatBotWithCookies(cookies)
        chatbot_with_cookie.write_list(chatbot)
        yield from f(txt_passon, llm_kwargs, plugin_kwargs, chatbot_with_cookie, history, system_prompt, *args)
    return decorated

def update_ui(chatbot, history, msg='正常', **kwargs):  # 刷新界面
    """
    刷新用户界面
    """
    assert isinstance(chatbot, ChatBotWithCookies), "在传递chatbot的过程中不要将其丢弃。必要时，可用clear将其清空，然后用for+append循环重新赋值。"
    yield chatbot.get_cookies(), chatbot, history, msg

def CatchException(f):
    """
    装饰器函数，捕捉函数f中的异常并封装到一个生成器中返回，并显示到聊天当中。
    """
    @wraps(f)
    def decorated(txt, top_p, temperature, chatbot, history, systemPromptTxt, WEB_PORT):
        try:
            yield from f(txt, top_p, temperature, chatbot, history, systemPromptTxt, WEB_PORT)
        except Exception as e:
            from check_proxy import check_proxy
            from toolbox import get_conf
            proxies, = get_conf('proxies')
            tb_str = '```\n' + traceback.format_exc() + '```'
            if chatbot is None or len(chatbot) == 0:
                chatbot = [["插件调度异常", "异常原因"]]
            chatbot[-1] = (chatbot[-1][0],
                           f"[Local Message] 实验性函数调用出错: \n\n{tb_str} \n\n当前代理可用性: \n\n{check_proxy(proxies)}")
            yield from update_ui(chatbot=chatbot, history=history, msg=f'异常 {e}') # 刷新界面
    return decorated


def HotReload(f):
    """
    HotReload的装饰器函数，用于实现Python函数插件的热更新。
    函数热更新是指在不停止程序运行的情况下，更新函数代码，从而达到实时更新功能。
    在装饰器内部，使用wraps(f)来保留函数的元信息，并定义了一个名为decorated的内部函数。
    内部函数通过使用importlib模块的reload函数和inspect模块的getmodule函数来重新加载并获取函数模块，
    然后通过getattr函数获取函数名，并在新模块中重新加载函数。
    最后，使用yield from语句返回重新加载过的函数，并在被装饰的函数上执行。
    最终，装饰器函数返回内部函数。这个内部函数可以将函数的原始定义更新为最新版本，并执行函数的新版本。
    """
    @wraps(f)
    def decorated(*args, **kwargs):
        fn_name = f.__name__
        f_hot_reload = getattr(importlib.reload(inspect.getmodule(f)), fn_name)
        yield from f_hot_reload(*args, **kwargs)
    return decorated


####################################### 其他小工具 #####################################

def get_reduce_token_percent(text):
    """
        * 此函数未来将被弃用
    """
    try:
        # text = "maximum context length is 4097 tokens. However, your messages resulted in 4870 tokens"
        pattern = r"(\d+)\s+tokens\b"
        match = re.findall(pattern, text)
        EXCEED_ALLO = 500  # 稍微留一点余地，否则在回复时会因余量太少出问题
        max_limit = float(match[0]) - EXCEED_ALLO
        current_tokens = float(match[1])
        ratio = max_limit/current_tokens
        assert ratio > 0 and ratio < 1
        return ratio, str(int(current_tokens-max_limit))
    except:
        return 0.5, '不详'



def write_results_to_file(history, file_name=None):
    """
    将对话记录history以Markdown格式写入文件中。如果没有指定文件名，则使用当前时间生成文件名。
    """
    import os
    import time
    if file_name is None:
        # file_name = time.strftime("chatGPT分析报告%Y-%m-%d-%H-%M-%S", time.localtime()) + '.md'
        file_name = 'chatGPT分析报告' + \
            time.strftime("%Y-%m-%d-%H-%M-%S", time.localtime()) + '.md'
    os.makedirs('./gpt_log/', exist_ok=True)
    with open(f'./gpt_log/{file_name}', 'w', encoding='utf8') as f:
        f.write('# chatGPT 分析报告\n')
        for i, content in enumerate(history):
            try:    # 这个bug没找到触发条件，暂时先这样顶一下
                if type(content) != str:
                    content = str(content)
            except:
                continue
            if i % 2 == 0:
                f.write('## ')
            f.write(content)
            f.write('\n\n')
    res = '以上材料已经被写入' + os.path.abspath(f'./gpt_log/{file_name}')
    print(res)
    return res


def regular_txt_to_markdown(text):
    """
    将普通文本转换为Markdown格式的文本。
    """
    text = text.replace('\n', '\n\n')
    text = text.replace('\n\n\n', '\n\n')
    text = text.replace('\n\n\n', '\n\n')
    return text




def report_execption(chatbot, history, a, b):
    """
    向chatbot中添加错误信息
    """
    chatbot.append((a, b))
    history.append(a)
    history.append(b)


def text_divide_paragraph(text):
    """
    将文本按照段落分隔符分割开，生成带有段落标签的HTML代码。
    """
    if '```' in text:
        # careful input
        return text
    else:
        # wtf input
        lines = text.split("\n")
        for i, line in enumerate(lines):
            lines[i] = lines[i].replace(" ", "&nbsp;")
        text = "</br>".join(lines)
        return text


def markdown_convertion(txt):
    """
    将Markdown格式的文本转换为HTML格式。如果包含数学公式，则先将公式转换为HTML格式。
    """
    pre = '<div class="markdown-body">'
    suf = '</div>'
    markdown_extension_configs = {
        'mdx_math': {
            'enable_dollar_delimiter': True,
            'use_gitlab_delimiters': False,
        },
    }
    find_equation_pattern = r'<script type="math/tex(?:.*?)>(.*?)</script>'

    def tex2mathml_catch_exception(content, *args, **kwargs):
        try:
            content = tex2mathml(content, *args, **kwargs)
        except:
            content = content
        return content

    def replace_math_no_render(match):
        content = match.group(1)
        if 'mode=display' in match.group(0):
            content = content.replace('\n', '</br>')
            return f"<font color=\"#00FF00\">$$</font><font color=\"#FF00FF\">{content}</font><font color=\"#00FF00\">$$</font>"
        else:
            return f"<font color=\"#00FF00\">$</font><font color=\"#FF00FF\">{content}</font><font color=\"#00FF00\">$</font>"

    def replace_math_render(match):
        content = match.group(1)
        if 'mode=display' in match.group(0):
            if '\\begin{aligned}' in content:
                content = content.replace('\\begin{aligned}', '\\begin{array}')
                content = content.replace('\\end{aligned}', '\\end{array}')
                content = content.replace('&', ' ')
            content = tex2mathml_catch_exception(content, display="block")
            return content
        else:
            return tex2mathml_catch_exception(content)
        
    def markdown_bug_hunt(content):
        """
        解决一个mdx_math的bug（单$包裹begin命令时多余<script>）
        """
        content = content.replace('<script type="math/tex">\n<script type="math/tex; mode=display">', '<script type="math/tex; mode=display">')
        content = content.replace('</script>\n</script>', '</script>')
        return content
    

    if ('$' in txt) and ('```' not in txt):  # 有$标识的公式符号，且没有代码段```的标识
        # convert everything to html format
        split = markdown.markdown(text='---')
        convert_stage_1 = markdown.markdown(text=txt, extensions=['mdx_math', 'fenced_code', 'tables', 'sane_lists'], extension_configs=markdown_extension_configs)
        convert_stage_1 = markdown_bug_hunt(convert_stage_1)
        # re.DOTALL: Make the '.' special character match any character at all, including a newline; without this flag, '.' will match anything except a newline. Corresponds to the inline flag (?s).
        # 1. convert to easy-to-copy tex (do not render math)
        convert_stage_2_1, n = re.subn(find_equation_pattern, replace_math_no_render, convert_stage_1, flags=re.DOTALL)
        # 2. convert to rendered equation
        convert_stage_2_2, n = re.subn(find_equation_pattern, replace_math_render, convert_stage_1, flags=re.DOTALL)
        # cat them together
        return pre + convert_stage_2_1 + f'{split}' + convert_stage_2_2 + suf
    else:
        return pre + markdown.markdown(txt, extensions=['fenced_code', 'codehilite', 'tables', 'sane_lists']) + suf


def close_up_code_segment_during_stream(gpt_reply):
    """
    在gpt输出代码的中途（输出了前面的```，但还没输出完后面的```），补上后面的```
    
    Args:
        gpt_reply (str): GPT模型返回的回复字符串。

    Returns:
        str: 返回一个新的字符串，将输出代码片段的“后面的```”补上。

    """
    if '```' not in gpt_reply:
        return gpt_reply
    if gpt_reply.endswith('```'):
        return gpt_reply

    # 排除了以上两个情况，我们
    segments = gpt_reply.split('```')
    n_mark = len(segments) - 1
    if n_mark % 2 == 1:
        # print('输出代码片段中！')
        return gpt_reply+'\n```'
    else:
        return gpt_reply


def format_io(self, y):
    """
    将输入和输出解析为HTML格式。将y中最后一项的输入部分段落化，并将输出部分的Markdown和数学公式转换为HTML格式。
    """
    if y is None or y == []:
        return []
    i_ask, gpt_reply = y[-1]
    i_ask = text_divide_paragraph(i_ask)  # 输入部分太自由，预处理一波
    gpt_reply = close_up_code_segment_during_stream(gpt_reply)  # 当代码输出半截的时候，试着补上后个```
    y[-1] = (
        None if i_ask is None else markdown.markdown(i_ask, extensions=['fenced_code', 'tables']),
        None if gpt_reply is None else markdown_convertion(gpt_reply)
    )
    return y


def find_free_port():
    """
    返回当前系统中可用的未使用端口。
    """
    import socket
    from contextlib import closing
    with closing(socket.socket(socket.AF_INET, socket.SOCK_STREAM)) as s:
        s.bind(('', 0))
        s.setsockopt(socket.SOL_SOCKET, socket.SO_REUSEADDR, 1)
        return s.getsockname()[1]


def extract_archive(file_path, dest_dir):
    import zipfile
    import tarfile
    import os
    # Get the file extension of the input file
    file_extension = os.path.splitext(file_path)[1]

    # Extract the archive based on its extension
    if file_extension == '.zip':
        with zipfile.ZipFile(file_path, 'r') as zipobj:
            zipobj.extractall(path=dest_dir)
            print("Successfully extracted zip archive to {}".format(dest_dir))

    elif file_extension in ['.tar', '.gz', '.bz2']:
        with tarfile.open(file_path, 'r:*') as tarobj:
            tarobj.extractall(path=dest_dir)
            print("Successfully extracted tar archive to {}".format(dest_dir))

    # 第三方库，需要预先pip install rarfile
    # 此外，Windows上还需要安装winrar软件，配置其Path环境变量，如"C:\Program Files\WinRAR"才可以
    elif file_extension == '.rar':
        try:
            import rarfile
            with rarfile.RarFile(file_path) as rf:
                rf.extractall(path=dest_dir)
                print("Successfully extracted rar archive to {}".format(dest_dir))
        except:
            print("Rar format requires additional dependencies to install")
            return '\n\n需要安装pip install rarfile来解压rar文件'

    # 第三方库，需要预先pip install py7zr
    elif file_extension == '.7z':
        try:
            import py7zr
            with py7zr.SevenZipFile(file_path, mode='r') as f:
                f.extractall(path=dest_dir)
                print("Successfully extracted 7z archive to {}".format(dest_dir))
        except:
            print("7z format requires additional dependencies to install")
            return '\n\n需要安装pip install py7zr来解压7z文件'
    else:
        return ''
    return ''


def find_recent_files(directory):
    """
        me: find files that is created with in one minutes under a directory with python, write a function
        gpt: here it is!
    """
    import os
    import time
    current_time = time.time()
    one_minute_ago = current_time - 60
    recent_files = []

    for filename in os.listdir(directory):
        file_path = os.path.join(directory, filename)
        if file_path.endswith('.log'):
            continue
        created_time = os.path.getmtime(file_path)
        if created_time >= one_minute_ago:
            if os.path.isdir(file_path):
                continue
            recent_files.append(file_path)

    return recent_files


def on_file_uploaded(files, chatbot, txt, txt2, checkboxes):
    if len(files) == 0:
        return chatbot, txt
    import shutil
    import os
    import time
    import glob
    from toolbox import extract_archive
    try:
        shutil.rmtree('./private_upload/')
    except:
        pass
    time_tag = time.strftime("%Y-%m-%d-%H-%M-%S", time.localtime())
    os.makedirs(f'private_upload/{time_tag}', exist_ok=True)
    err_msg = ''
    for file in files:
        file_origin_name = os.path.basename(file.orig_name)
        shutil.copy(file.name, f'private_upload/{time_tag}/{file_origin_name}')
        err_msg += extract_archive(f'private_upload/{time_tag}/{file_origin_name}',
                                   dest_dir=f'private_upload/{time_tag}/{file_origin_name}.extract')
    moved_files = [fp for fp in glob.glob(
        'private_upload/**/*', recursive=True)]
    if "底部输入区" in checkboxes:
        txt = ""
        txt2 = f'private_upload/{time_tag}'
    else:
        txt = f'private_upload/{time_tag}'
        txt2 = ""
    moved_files_str = '\t\n\n'.join(moved_files)
    chatbot.append(['我上传了文件，请查收',
                    f'[Local Message] 收到以下文件: \n\n{moved_files_str}' +
                    f'\n\n调用路径参数已自动修正到: \n\n{txt}' +
<<<<<<< HEAD
                    f'\n\n现在您点击任意实验功能时，以上文件将被作为输入参数'+err_msg])
    return chatbot, txt, txt2
=======
                    f'\n\n现在您点击任意“红颜色”标识的函数插件时，以上文件将被作为输入参数'+err_msg])
    return chatbot, txt
>>>>>>> 0a5464d7


def on_report_generated(files, chatbot):
    from toolbox import find_recent_files
    report_files = find_recent_files('gpt_log')
    if len(report_files) == 0:
        return None, chatbot
    # files.extend(report_files)
    chatbot.append(['汇总报告如何远程获取？', '汇总报告已经添加到右侧“文件上传区”（可能处于折叠状态），请查收。'])
    return report_files, chatbot

def is_openai_api_key(key):
    API_MATCH = re.match(r"sk-[a-zA-Z0-9]{48}$", key)
    return bool(API_MATCH)

def is_api2d_key(key):
    if key.startswith('fk') and len(key) == 41:
        return True
    else:
        return False

def is_any_api_key(key):
    if ',' in key:
        keys = key.split(',')
        for k in keys:
            if is_any_api_key(k): return True
        return False
    else:
        return is_openai_api_key(key) or is_api2d_key(key)


def select_api_key(keys, llm_model):
    import random
    avail_key_list = []
    key_list = keys.split(',')

    if llm_model.startswith('gpt-'):
        for k in key_list:
            if is_openai_api_key(k): avail_key_list.append(k)

    if llm_model.startswith('api2d-'):
        for k in key_list:
            if is_api2d_key(k): avail_key_list.append(k)

    if len(avail_key_list) == 0:
        raise RuntimeError(f"您提供的api-key不满足要求，不包含任何可用于{llm_model}的api-key。")

    api_key = random.choice(avail_key_list) # 随机负载均衡
    return api_key

@lru_cache(maxsize=128)
def read_single_conf_with_lru_cache(arg):
    from colorful import print亮红, print亮绿
    try:
        r = getattr(importlib.import_module('config_private'), arg)
    except:
        r = getattr(importlib.import_module('config'), arg)
    # 在读取API_KEY时，检查一下是不是忘了改config
    if arg == 'API_KEY':
        if is_any_api_key(r):
            print亮绿(f"[API_KEY] 您的 API_KEY 是: {r[:15]}*** API_KEY 导入成功")
        else:
            print亮红( "[API_KEY] 正确的 API_KEY 是'sk'开头的51位密钥（OpenAI），或者 'fk'开头的41位密钥，请在config文件中修改API密钥之后再运行。")
    if arg == 'proxies':
        if r is None:
            print亮红('[PROXY] 网络代理状态：未配置。无代理状态下很可能无法访问OpenAI家族的模型。建议：检查USE_PROXY选项是否修改。')
        else:
            print亮绿('[PROXY] 网络代理状态：已配置。配置信息如下：', r)
            assert isinstance(r, dict), 'proxies格式错误，请注意proxies选项的格式，不要遗漏括号。'
    return r


def get_conf(*args):
    # 建议您复制一个config_private.py放自己的秘密, 如API和代理网址, 避免不小心传github被别人看到
    res = []
    for arg in args:
        r = read_single_conf_with_lru_cache(arg)
        res.append(r)
    return res


def clear_line_break(txt):
    txt = txt.replace('\n', ' ')
    txt = txt.replace('  ', ' ')
    txt = txt.replace('  ', ' ')
    return txt


class DummyWith():
    """
    这段代码定义了一个名为DummyWith的空上下文管理器，
    它的作用是……额……没用，即在代码结构不变得情况下取代其他的上下文管理器。
    上下文管理器是一种Python对象，用于与with语句一起使用，
    以确保一些资源在代码块执行期间得到正确的初始化和清理。
    上下文管理器必须实现两个方法，分别为 __enter__()和 __exit__()。 
    在上下文执行开始的情况下，__enter__()方法会在代码块被执行前被调用，
    而在上下文执行结束时，__exit__()方法则会被调用。
    """
    def __enter__(self):
        return self

    def __exit__(self, exc_type, exc_value, traceback):
        return<|MERGE_RESOLUTION|>--- conflicted
+++ resolved
@@ -401,13 +401,8 @@
     chatbot.append(['我上传了文件，请查收',
                     f'[Local Message] 收到以下文件: \n\n{moved_files_str}' +
                     f'\n\n调用路径参数已自动修正到: \n\n{txt}' +
-<<<<<<< HEAD
-                    f'\n\n现在您点击任意实验功能时，以上文件将被作为输入参数'+err_msg])
+                    f'\n\n现在您点击任意“红颜色”标识的函数插件时，以上文件将被作为输入参数'+err_msg])
     return chatbot, txt, txt2
-=======
-                    f'\n\n现在您点击任意“红颜色”标识的函数插件时，以上文件将被作为输入参数'+err_msg])
-    return chatbot, txt
->>>>>>> 0a5464d7
 
 
 def on_report_generated(files, chatbot):
