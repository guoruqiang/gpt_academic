"""
    以下所有配置也都支持利用环境变量覆写，环境变量配置格式见docker-compose.yml。
    读取优先级：环境变量 > config_private.py > config.py
    --- --- --- --- --- --- --- --- --- --- --- --- --- --- --- --- --- --- --- --- ---
    All the following configurations also support using environment variables to override, 
    and the environment variable configuration format can be seen in docker-compose.yml. 
    Configuration reading priority: environment variable > config_private.py > config.py
"""

# [step 1]>> API_KEY = "sk-123456789xxxxxxxxxxxxxxxxxxxxxxxxxxxxxx123456789"。极少数情况下，还需要填写组织（格式如org-123456789abcdefghijklmno的），请向下翻，找 API_ORG 设置项
API_KEY = "此处填API密钥"    # 可同时填写多个API-KEY，用英文逗号分割，例如API_KEY = "sk-openaikey1,sk-openaikey2,fkxxxx-api2dkey3,azure-apikey4"


# [step 2]>> 改为True应用代理，如果直接在海外服务器部署，此处不修改
USE_PROXY = False
if USE_PROXY:
    """
    填写格式是 [协议]://  [地址] :[端口]，填写之前不要忘记把USE_PROXY改成True，如果直接在海外服务器部署，此处不修改
            <配置教程&视频教程> https://github.com/binary-husky/gpt_academic/issues/1>
    [协议] 常见协议无非socks5h/http; 例如 v2**y 和 ss* 的默认本地协议是socks5h; 而cl**h 的默认本地协议是http
    [地址] 懂的都懂，不懂就填localhost或者127.0.0.1肯定错不了（localhost意思是代理软件安装在本机上）
    [端口] 在代理软件的设置里找。虽然不同的代理软件界面不一样，但端口号都应该在最显眼的位置上
    """
    # 代理网络的地址，打开你的*学*网软件查看代理的协议(socks5h / http)、地址(localhost)和端口(11284)
    proxies = {
        #          [协议]://  [地址]  :[端口]
        "http":  "socks5h://localhost:11284",  # 再例如  "http":  "http://127.0.0.1:7890",
        "https": "socks5h://localhost:11284",  # 再例如  "https": "http://127.0.0.1:7890",
    }
else:
    proxies = None

# ------------------------------------ 以下配置可以优化体验, 但大部分场合下并不需要修改 ------------------------------------

# 重新URL重新定向，实现更换API_URL的作用（常规情况下，不要修改!! 高危设置！通过修改此设置，您将把您的API-KEY和对话隐私完全暴露给您设定的中间人！）
# 格式 API_URL_REDIRECT = {"https://api.openai.com/v1/chat/completions": "在这里填写重定向的api.openai.com的URL"} 
# 例如 API_URL_REDIRECT = {"https://api.openai.com/v1/chat/completions":"https://reverse-proxy-url/v1/chat/completions"}
API_URL_REDIRECT = {}


# 多线程函数插件中，默认允许多少路线程同时访问OpenAI。Free trial users的限制是每分钟3次，Pay-as-you-go users的限制是每分钟3500次
# 一言以蔽之：免费（5刀）用户填3，OpenAI绑了信用卡的用户可以填 16 或者更高。提高限制请查询：https://platform.openai.com/docs/guides/rate-limits/overview
DEFAULT_WORKER_NUM = 3


# 对话窗的高度
CHATBOT_HEIGHT = 1115


# 代码高亮
CODE_HIGHLIGHT = True


# 窗口布局
LAYOUT = "LEFT-RIGHT"   # "LEFT-RIGHT"（左右布局） # "TOP-DOWN"（上下布局）
DARK_MODE = True        # 暗色模式 / 亮色模式


# 发送请求到OpenAI后，等待多久判定为超时
TIMEOUT_SECONDS = 30


# 网页的端口, -1代表随机端口
WEB_PORT = -1


# 如果OpenAI不响应（网络卡顿、代理失败、KEY失效），重试的次数限制
MAX_RETRY = 2


# 模型选择是 (注意: LLM_MODEL是默认选中的模型, 它*必须*被包含在AVAIL_LLM_MODELS列表中 )
LLM_MODEL = "gpt-3.5-turbo" # 可选 ↓↓↓
AVAIL_LLM_MODELS = ["gpt-3.5-turbo-16k", "gpt-3.5-turbo", "azure-gpt-3.5", "api2d-gpt-3.5-turbo", "gpt-4", "api2d-gpt-4", "chatglm", "moss", "newbing", "stack-claude"]
# P.S. 其他可用的模型还包括 ["gpt-3.5-turbo-0613", "gpt-3.5-turbo-16k-0613", "newbing-free", "jittorllms_rwkv", "jittorllms_pangualpha", "jittorllms_llama"]


# 本地LLM模型如ChatGLM的执行方式 CPU/GPU
LOCAL_MODEL_DEVICE = "cpu" # 可选 "cuda"


# 设置gradio的并行线程数（不需要修改）
CONCURRENT_COUNT = 100


# 是否在提交时自动清空输入框
AUTO_CLEAR_TXT = False

<<<<<<< HEAD
# 色彩主体，可选 ["Default", "Chuanhu-Keldos-Green"]
THEME = "Chuanhu-Keldos-Green"
=======
>>>>>>> 7ce4192c

# 加一个live2d装饰
ADD_WAIFU = False


# 设置用户名和密码（不需要修改）（相关功能不稳定，与gradio版本和网络都相关，如果本地使用不建议加这个）
# [("username", "password"), ("username2", "password2"), ...]
AUTHENTICATION = []


# 如果需要在二级路径下运行（常规情况下，不要修改!!）（需要配合修改main.py才能生效!）
CUSTOM_PATH = "/"


# 极少数情况下，openai的官方KEY需要伴随组织编码（格式如org-xxxxxxxxxxxxxxxxxxxxxxxx）使用
API_ORG = ""


# 如果需要使用Slack Claude，使用教程详情见 request_llm/README.md
SLACK_CLAUDE_BOT_ID = ''   
SLACK_CLAUDE_USER_TOKEN = ''

# 如果需要使用AZURE 详情请见额外文档 docs\use_azure.md
<<<<<<< HEAD
AZURE_ENDPOINT = "https://你的api名称.openai.azure.com/"
AZURE_API_KEY = "填入azure openai api的密钥"
AZURE_API_VERSION = "填入api版本"
AZURE_ENGINE = "填入ENGINE"

# 阿里云实时语音识别 配置门槛较高 限高级用户使用 参考 https://help.aliyun.com/document_detail/450255.html
ENABLE_AUDIO = True
ALIYUN_TOKEN=""    # 例如 f37f30e0f9934c34a992f6f64f7eba4f
ALIYUN_APPKEY=""   # 例如 RoPlZrM88DnAFkZK
=======
AZURE_ENDPOINT = "https://你亲手写的api名称.openai.azure.com/"
AZURE_API_KEY = "填入azure openai api的密钥"    # 建议直接在API_KEY处填写，该选项即将被弃用
AZURE_ENGINE = "填入你亲手写的部署名"            # 读 docs\use_azure.md


# 使用Newbing
NEWBING_STYLE = "creative"  # ["creative", "balanced", "precise"]
NEWBING_COOKIES = """
put your new bing cookies here
"""
>>>>>>> 7ce4192c
<|MERGE_RESOLUTION|>--- conflicted
+++ resolved
@@ -85,11 +85,8 @@
 # 是否在提交时自动清空输入框
 AUTO_CLEAR_TXT = False
 
-<<<<<<< HEAD
 # 色彩主体，可选 ["Default", "Chuanhu-Keldos-Green"]
-THEME = "Chuanhu-Keldos-Green"
-=======
->>>>>>> 7ce4192c
+THEME = "Default"
 
 # 加一个live2d装饰
 ADD_WAIFU = False
@@ -112,18 +109,8 @@
 SLACK_CLAUDE_BOT_ID = ''   
 SLACK_CLAUDE_USER_TOKEN = ''
 
+
 # 如果需要使用AZURE 详情请见额外文档 docs\use_azure.md
-<<<<<<< HEAD
-AZURE_ENDPOINT = "https://你的api名称.openai.azure.com/"
-AZURE_API_KEY = "填入azure openai api的密钥"
-AZURE_API_VERSION = "填入api版本"
-AZURE_ENGINE = "填入ENGINE"
-
-# 阿里云实时语音识别 配置门槛较高 限高级用户使用 参考 https://help.aliyun.com/document_detail/450255.html
-ENABLE_AUDIO = True
-ALIYUN_TOKEN=""    # 例如 f37f30e0f9934c34a992f6f64f7eba4f
-ALIYUN_APPKEY=""   # 例如 RoPlZrM88DnAFkZK
-=======
 AZURE_ENDPOINT = "https://你亲手写的api名称.openai.azure.com/"
 AZURE_API_KEY = "填入azure openai api的密钥"    # 建议直接在API_KEY处填写，该选项即将被弃用
 AZURE_ENGINE = "填入你亲手写的部署名"            # 读 docs\use_azure.md
@@ -134,4 +121,9 @@
 NEWBING_COOKIES = """
 put your new bing cookies here
 """
->>>>>>> 7ce4192c
+
+
+# 阿里云实时语音识别 配置门槛较高 限高级用户使用 参考 https://help.aliyun.com/document_detail/450255.html
+ENABLE_AUDIO = True
+ALIYUN_TOKEN=""    # 例如 f37f30e0f9934c34a992f6f64f7eba4f
+ALIYUN_APPKEY=""   # 例如 RoPlZrM88DnAFkZK