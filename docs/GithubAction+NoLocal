--- conflicted
+++ resolved
@@ -1,40 +1,3 @@
-<<<<<<< HEAD
-# 此Dockerfile适用于“无本地模型”的迷你运行环境构建
-# 如果需要使用chatglm等本地模型或者latex运行依赖，请参考 docker-compose.yml
-# - 如何构建: 先修改 `config.py`， 然后 `docker build -t gpt-academic . `
-# - 如何运行(Linux下): `docker run --rm -it --net=host gpt-academic `
-# - 如何运行(其他操作系统，选择任意一个固定端口50923): `docker run --rm -it -e WEB_PORT=50923 -p 50923:50923 gpt-academic `
-
-FROM ghcr.io/astral-sh/uv:python3.12-bookworm
-
-# 非必要步骤，更换pip源 （以下三行，可以删除）
-# RUN echo '[global]' > /etc/pip.conf && \
-#     echo 'index-url = https://mirrors.aliyun.com/pypi/simple/' >> /etc/pip.conf && \
-#     echo 'trusted-host = mirrors.aliyun.com' >> /etc/pip.conf
-
-# 语音输出功能（以下1,2行更换阿里源，第3,4行安装ffmpeg，都可以删除） 
-RUN sed -i 's/deb.debian.org/mirrors.aliyun.com/g' /etc/apt/sources.list.d/debian.sources && \
-    sed -i 's/security.debian.org/mirrors.aliyun.com/g' /etc/apt/sources.list.d/debian.sources && \
-    apt-get update
-RUN apt-get install ffmpeg -y
-RUN apt-get clean
-
-# 进入工作路径（必要）
-WORKDIR /gpt
-
-# 安装大部分依赖，利用Docker缓存加速以后的构建 （以下两行，可以删除）
-COPY requirements.txt ./
-RUN uv venv --python=3.12 && uv pip install --verbose -r requirements.txt -i https://mirrors.aliyun.com/pypi/simple/
-ENV PATH="/gpt/.venv/bin:$PATH"
-RUN python -c 'import loguru'
-
-# 装载项目文件，安装剩余依赖（必要）
-COPY . .
-RUN uv venv --python=3.12 && uv pip install -r requirements.txt -i https://mirrors.aliyun.com/pypi/simple/
-
-# # 非必要步骤，用于预热模块（可以删除）
-RUN python -c 'from check_proxy import warm_up_modules; warm_up_modules()'
-=======
 # 此Dockerfile适用于“无本地模型”的环境构建，如果需要使用chatglm等本地模型，请参考 docs/Dockerfile+ChatGLM
 # 如何构建: 先修改 `config.py`， 然后 docker build -t gpt-academic-nolocal -f docs/Dockerfile+NoLocal .
 # 如何运行: docker run --rm -it --net=host gpt-academic-nolocal
@@ -69,7 +32,6 @@
 RUN python -c 'from check_proxy import warm_up_modules; warm_up_modules()'
 
 ENV CGO_ENABLED=0
->>>>>>> 248b0aef
 
 # 启动（必要）
 CMD ["bash", "-c", "python main.py"]