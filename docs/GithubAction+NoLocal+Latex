--- conflicted
+++ resolved
@@ -15,10 +15,6 @@
 RUN pip3 install colorama Markdown pygments pymupdf
 RUN pip3 install python-docx pdfminer 
 RUN pip3 install nougat-ocr
-<<<<<<< HEAD
-=======
-RUN pip3 install aliyun-python-sdk-core==2.13.3 pyOpenSSL webrtcvad scipy git+https://github.com/aliyun/alibabacloud-nls-python-sdk.git
->>>>>>> ea28db85
 
 # 装载项目文件
 COPY . .
