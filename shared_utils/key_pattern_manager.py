import re
import os
from functools import wraps, lru_cache
from shared_utils.advanced_markdown_format import format_io
from shared_utils.config_loader import get_conf as get_conf


pj = os.path.join
default_user_name = 'default_user'

# match openai keys
openai_regex = re.compile(
    r"sk-[a-zA-Z0-9_-]{48}$|" +
    r"sk-[a-zA-Z0-9_-]{92}$|" +
    r"sk-proj-[a-zA-Z0-9_-]{48}$|"+
    r"sk-proj-[a-zA-Z0-9_-]{124}$|"+
    r"sk-proj-[a-zA-Z0-9_-]{156}$|"+ #新版apikey位数不匹配故修改此正则表达式
    r"sess-[a-zA-Z0-9]{40}$"
)
def is_openai_api_key(key):
    CUSTOM_API_KEY_PATTERN = get_conf('CUSTOM_API_KEY_PATTERN')
    if len(CUSTOM_API_KEY_PATTERN) != 0:
        API_MATCH_ORIGINAL = re.match(CUSTOM_API_KEY_PATTERN, key)
    else:
        API_MATCH_ORIGINAL = openai_regex.match(key)
    return bool(API_MATCH_ORIGINAL)


def is_azure_api_key(key):
    API_MATCH_AZURE = re.match(r"[a-zA-Z0-9]{32}$", key)
    return bool(API_MATCH_AZURE)


def is_api2d_key(key):
    API_MATCH_API2D = re.match(r"fk[a-zA-Z0-9]{6}-[a-zA-Z0-9]{32}$", key)
    return bool(API_MATCH_API2D)

def is_openroute_api_key(key):
    API_MATCH_OPENROUTE = re.match(r"sk-or-v1-[a-zA-Z0-9]{64}$", key)
    return bool(API_MATCH_OPENROUTE)

def is_cohere_api_key(key):
    API_MATCH_AZURE = re.match(r"[a-zA-Z0-9]{40}$", key)
    return bool(API_MATCH_AZURE)


def is_any_api_key(key):
    # key 一般只包含字母、数字、下划线、逗号、中划线
    if not re.match(r"^[a-zA-Z0-9_\-,]+$", key):
        # 如果配置了 CUSTOM_API_KEY_PATTERN，再检查以下以免误杀
        if CUSTOM_API_KEY_PATTERN := get_conf('CUSTOM_API_KEY_PATTERN'):
            return bool(re.match(CUSTOM_API_KEY_PATTERN, key))
        return False

    if ',' in key:
        keys = key.split(',')
        for k in keys:
            if is_any_api_key(k): return True
        return False
    else:
        return is_openai_api_key(key) or is_api2d_key(key) or is_azure_api_key(key) or is_cohere_api_key(key)


def what_keys(keys):
    avail_key_list = {'OpenAI Key': 0, "Azure Key": 0, "API2D Key": 0}
    key_list = keys.split(',')

    for k in key_list:
        if is_openai_api_key(k):
            avail_key_list['OpenAI Key'] += 1

    for k in key_list:
        if is_api2d_key(k):
            avail_key_list['API2D Key'] += 1

    for k in key_list:
        if is_azure_api_key(k):
            avail_key_list['Azure Key'] += 1

    return f"检测到： OpenAI Key {avail_key_list['OpenAI Key']} 个, Azure Key {avail_key_list['Azure Key']} 个, API2D Key {avail_key_list['API2D Key']} 个"

def is_o_family_for_openai(llm_model):
    if not llm_model.startswith('o'):
        return False
    if llm_model in ['o1', 'o2', 'o3', 'o4', 'o5', 'o6', 'o7', 'o8']:
        return True
    if llm_model[:3] in ['o1-', 'o2-', 'o3-', 'o4-', 'o5-', 'o6-', 'o7-', 'o8-']:
        return True
    return False

def select_api_key(keys, llm_model):
    import random
    avail_key_list = []
    key_list = keys.split(',')

    if llm_model.startswith('gpt-') or llm_model.startswith('chatgpt-') or \
<<<<<<< HEAD
       llm_model.startswith('nwafu-') or llm_model == 'o1' or llm_model.startswith('o1-'):
=======
       llm_model.startswith('one-api-') or is_o_family_for_openai(llm_model):
>>>>>>> 883b513b
        for k in key_list:
            if is_openai_api_key(k): avail_key_list.append(k)

    if llm_model.startswith('api2d-'):
        for k in key_list:
            if is_api2d_key(k): avail_key_list.append(k)

    if llm_model.startswith('azure-'):
        for k in key_list:
            if is_azure_api_key(k): avail_key_list.append(k)

    if llm_model.startswith('cohere-'):
        for k in key_list:
            if is_cohere_api_key(k): avail_key_list.append(k)
    
    if llm_model.startswith('openrouter-'):
        for k in key_list:
            if is_openroute_api_key(k): avail_key_list.append(k)

    if len(avail_key_list) == 0:
        raise RuntimeError(f"您提供的api-key不满足要求，不包含任何可用于{llm_model}的api-key。您可能选择了错误的模型或请求源（左上角更换模型菜单中可切换openai,azure,claude,cohere等请求源）。")

    api_key = random.choice(avail_key_list) # 随机负载均衡
    return api_key


def select_api_key_for_embed_models(keys, llm_model):
    import random
    avail_key_list = []
    key_list = keys.split(',')

    if llm_model.startswith('text-embedding-'):
        for k in key_list:
            if is_openai_api_key(k): avail_key_list.append(k)

    if len(avail_key_list) == 0:
        raise RuntimeError(f"您提供的api-key不满足要求，不包含任何可用于{llm_model}的api-key。您可能选择了错误的模型或请求源。")

    api_key = random.choice(avail_key_list) # 随机负载均衡
    return api_key<|MERGE_RESOLUTION|>--- conflicted
+++ resolved
@@ -94,11 +94,7 @@
     key_list = keys.split(',')
 
     if llm_model.startswith('gpt-') or llm_model.startswith('chatgpt-') or \
-<<<<<<< HEAD
-       llm_model.startswith('nwafu-') or llm_model == 'o1' or llm_model.startswith('o1-'):
-=======
-       llm_model.startswith('one-api-') or is_o_family_for_openai(llm_model):
->>>>>>> 883b513b
+       llm_model.startswith('nwafu-') or is_o_family_for_openai(llm_model):
         for k in key_list:
             if is_openai_api_key(k): avail_key_list.append(k)
 
