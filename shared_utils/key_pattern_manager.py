import re
import os
from functools import wraps, lru_cache
from shared_utils.advanced_markdown_format import format_io
from shared_utils.config_loader import get_conf as get_conf


pj = os.path.join
default_user_name = 'default_user'

# match openai keys
openai_regex = re.compile(
    r"sk-[a-zA-Z0-9_-]{48}$|" +
    r"sk-[a-zA-Z0-9_-]{92}$|" +
    r"sk-proj-[a-zA-Z0-9_-]{48}$|"+
    r"sk-proj-[a-zA-Z0-9_-]{124}$|"+
    r"sess-[a-zA-Z0-9]{40}$"
)
def is_openai_api_key(key):
    CUSTOM_API_KEY_PATTERN = get_conf('CUSTOM_API_KEY_PATTERN')
    if len(CUSTOM_API_KEY_PATTERN) != 0:
        API_MATCH_ORIGINAL = re.match(CUSTOM_API_KEY_PATTERN, key)
    else:
        API_MATCH_ORIGINAL = openai_regex.match(key)
    return bool(API_MATCH_ORIGINAL)


def is_azure_api_key(key):
    API_MATCH_AZURE = re.match(r"[a-zA-Z0-9]{32}$", key)
    return bool(API_MATCH_AZURE)


def is_api2d_key(key):
    API_MATCH_API2D = re.match(r"fk[a-zA-Z0-9]{6}-[a-zA-Z0-9]{32}$", key)
    return bool(API_MATCH_API2D)

def is_openroute_api_key(key):
    API_MATCH_OPENROUTE = re.match(r"sk-or-v1-[a-zA-Z0-9]{64}$", key)
    return bool(API_MATCH_OPENROUTE)

def is_cohere_api_key(key):
    API_MATCH_AZURE = re.match(r"[a-zA-Z0-9]{40}$", key)
    return bool(API_MATCH_AZURE)


def is_any_api_key(key):
    if ',' in key:
        keys = key.split(',')
        for k in keys:
            if is_any_api_key(k): return True
        return False
    else:
        return is_openai_api_key(key) or is_api2d_key(key) or is_azure_api_key(key) or is_cohere_api_key(key)


def what_keys(keys):
    avail_key_list = {'OpenAI Key': 0, "Azure Key": 0, "API2D Key": 0}
    key_list = keys.split(',')

    for k in key_list:
        if is_openai_api_key(k):
            avail_key_list['OpenAI Key'] += 1

    for k in key_list:
        if is_api2d_key(k):
            avail_key_list['API2D Key'] += 1

    for k in key_list:
        if is_azure_api_key(k):
            avail_key_list['Azure Key'] += 1

    return f"检测到： OpenAI Key {avail_key_list['OpenAI Key']} 个, Azure Key {avail_key_list['Azure Key']} 个, API2D Key {avail_key_list['API2D Key']} 个"


def select_api_key(keys, llm_model):
    import random
    avail_key_list = []
    key_list = keys.split(',')

<<<<<<< HEAD
    if llm_model.startswith('gpt-') or llm_model.startswith('nwafu-'):
=======
    if llm_model.startswith('gpt-') or llm_model.startswith('one-api-') or llm_model.startswith('o1-'):
>>>>>>> 310122f5
        for k in key_list:
            if is_openai_api_key(k): avail_key_list.append(k)

    if llm_model.startswith('api2d-'):
        for k in key_list:
            if is_api2d_key(k): avail_key_list.append(k)

    if llm_model.startswith('azure-'):
        for k in key_list:
            if is_azure_api_key(k): avail_key_list.append(k)

    if llm_model.startswith('cohere-'):
        for k in key_list:
            if is_cohere_api_key(k): avail_key_list.append(k)
    
    if llm_model.startswith('openrouter-'):
        for k in key_list:
            if is_openroute_api_key(k): avail_key_list.append(k)

    if len(avail_key_list) == 0:
        raise RuntimeError(f"您提供的api-key不满足要求，不包含任何可用于{llm_model}的api-key。您可能选择了错误的模型或请求源（左上角更换模型菜单中可切换openai,azure,claude,cohere等请求源）。")

    api_key = random.choice(avail_key_list) # 随机负载均衡
    return api_key


def select_api_key_for_embed_models(keys, llm_model):
    import random
    avail_key_list = []
    key_list = keys.split(',')

    if llm_model.startswith('text-embedding-'):
        for k in key_list:
            if is_openai_api_key(k): avail_key_list.append(k)

    if len(avail_key_list) == 0:
        raise RuntimeError(f"您提供的api-key不满足要求，不包含任何可用于{llm_model}的api-key。您可能选择了错误的模型或请求源。")

    api_key = random.choice(avail_key_list) # 随机负载均衡
    return api_key<|MERGE_RESOLUTION|>--- conflicted
+++ resolved
@@ -77,11 +77,7 @@
     avail_key_list = []
     key_list = keys.split(',')
 
-<<<<<<< HEAD
-    if llm_model.startswith('gpt-') or llm_model.startswith('nwafu-'):
-=======
-    if llm_model.startswith('gpt-') or llm_model.startswith('one-api-') or llm_model.startswith('o1-'):
->>>>>>> 310122f5
+    if llm_model.startswith('gpt-') or llm_model.startswith('nwafu-') or llm_model.startswith('o1-'):
         for k in key_list:
             if is_openai_api_key(k): avail_key_list.append(k)
 
