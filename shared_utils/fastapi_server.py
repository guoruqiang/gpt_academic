"""
Tests:

- custom_path false / no user auth:
    -- upload file(yes)
    -- download file(yes)
    -- websocket(yes)
    -- block __pycache__ access(yes)
        -- rel (yes)
        -- abs (yes)
    -- block user access(fail) http://localhost:45013/file=gpt_log/admin/chat_secrets.log
        -- fix(commit f6bf05048c08f5cd84593f7fdc01e64dec1f584a)-> block successful

- custom_path yes("/cc/gptac") / no user auth:
    -- upload file(yes)
    -- download file(yes)
    -- websocket(yes)
    -- block __pycache__ access(yes)
    -- block user access(yes)

- custom_path yes("/cc/gptac/") / no user auth:
    -- upload file(yes)
    -- download file(yes)
    -- websocket(yes)
    -- block user access(yes)

- custom_path yes("/cc/gptac/") / + user auth:
    -- upload file(yes)
    -- download file(yes)
    -- websocket(yes)
    -- block user access(yes)
    -- block user-wise access (yes)

- custom_path no + user auth:
    -- upload file(yes)
    -- download file(yes)
    -- websocket(yes)
    -- block user access(yes)
    -- block user-wise access (yes)

queue cocurrent effectiveness
    -- upload file(yes)
    -- download file(yes)
    -- websocket(yes)
"""

import os, requests, threading, time
import uvicorn

def validate_path_safety(path_or_url, user):
    from toolbox import get_conf, default_user_name
    from toolbox import FriendlyException
    PATH_PRIVATE_UPLOAD, PATH_LOGGING = get_conf('PATH_PRIVATE_UPLOAD', 'PATH_LOGGING')
    sensitive_path = None
    path_or_url = os.path.relpath(path_or_url)
    if path_or_url.startswith(PATH_LOGGING):    # 日志文件（按用户划分）
        sensitive_path = PATH_LOGGING
    elif path_or_url.startswith(PATH_PRIVATE_UPLOAD):   # 用户的上传目录（按用户划分）
        sensitive_path = PATH_PRIVATE_UPLOAD
    elif path_or_url.startswith('tests'):   # 一个常用的测试目录
        return True
    else:
        raise FriendlyException(f"输入文件的路径 ({path_or_url}) 存在，但位置非法。请将文件上传后再执行该任务。") # return False
    if sensitive_path:
<<<<<<< HEAD
        allowed_users = [user, 'autogen', 'arxiv_cache', default_user_name]  # three user path that can be accessed
=======
        allowed_users = [user, 'autogen', default_user_name]  # three user path that can be accessed
>>>>>>> 15cc0850
        for user_allowed in allowed_users:
            if f"{os.sep}".join(path_or_url.split(os.sep)[:2]) == os.path.join(sensitive_path, user_allowed):
                return True
        raise FriendlyException(f"输入文件的路径 ({path_or_url}) 存在，但属于其他用户。请将文件上传后再执行该任务。") # return False
    return True

<<<<<<< HEAD

=======
>>>>>>> 15cc0850
def _authorize_user(path_or_url, request, gradio_app):
    from toolbox import get_conf, default_user_name
    PATH_PRIVATE_UPLOAD, PATH_LOGGING = get_conf('PATH_PRIVATE_UPLOAD', 'PATH_LOGGING')
    sensitive_path = None
    path_or_url = os.path.relpath(path_or_url)
    if path_or_url.startswith(PATH_LOGGING):
        sensitive_path = PATH_LOGGING
    if path_or_url.startswith(PATH_PRIVATE_UPLOAD):
        sensitive_path = PATH_PRIVATE_UPLOAD
    if sensitive_path:
        token = request.cookies.get("access-token") or request.cookies.get("access-token-unsecure")
        user = gradio_app.tokens.get(token)  # get user
        allowed_users = [user, 'autogen', 'arxiv_cache', default_user_name]  # three user path that can be accessed
        for user_allowed in allowed_users:
            # exact match
            if f"{os.sep}".join(path_or_url.split(os.sep)[:2]) == os.path.join(sensitive_path, user_allowed):
                return True
        return False # "越权访问!"
    return True


class Server(uvicorn.Server):
    # A server that runs in a separate thread
    def install_signal_handlers(self):
        pass

    def run_in_thread(self):
        self.thread = threading.Thread(target=self.run, daemon=True)
        self.thread.start()
        while not self.started:
            time.sleep(5e-2)

    def close(self):
        self.should_exit = True
        self.thread.join()


def start_app(app_block, CONCURRENT_COUNT, AUTHENTICATION, PORT, SSL_KEYFILE, SSL_CERTFILE):
    import uvicorn
    import fastapi
    import gradio as gr
    from fastapi import FastAPI
    from gradio.routes import App
    from toolbox import get_conf
    CUSTOM_PATH, PATH_LOGGING = get_conf('CUSTOM_PATH', 'PATH_LOGGING')

    # --- --- configurate gradio app block --- ---
    app_block:gr.Blocks
    app_block.ssl_verify = False
    app_block.auth_message = '请登录'
    app_block.favicon_path = os.path.join(os.path.dirname(os.path.dirname(__file__)), "docs/logo.png")
    app_block.auth = AUTHENTICATION if len(AUTHENTICATION) != 0 else None
    app_block.blocked_paths = ["config.py", "__pycache__", "config_private.py", "docker-compose.yml", "Dockerfile", f"{PATH_LOGGING}/admin"]
    app_block.dev_mode = False
    app_block.config = app_block.get_config_file()
    app_block.enable_queue = True
    app_block.queue(concurrency_count=CONCURRENT_COUNT)
    app_block.validate_queue_settings()
    app_block.show_api = False
    app_block.config = app_block.get_config_file()
    max_threads = 40
    app_block.max_threads = max(
        app_block._queue.max_thread_count if app_block.enable_queue else 0, max_threads
    )
    app_block.is_colab = False
    app_block.is_kaggle = False
    app_block.is_sagemaker = False

    gradio_app = App.create_app(app_block)

    # --- --- replace gradio endpoint to forbid access to sensitive files --- ---
    if len(AUTHENTICATION) > 0:
        dependencies = []
        endpoint = None
        for route in list(gradio_app.router.routes):
            if route.path == "/file/{path:path}":
                gradio_app.router.routes.remove(route)
            if route.path == "/file={path_or_url:path}":
                dependencies = route.dependencies
                endpoint = route.endpoint
                gradio_app.router.routes.remove(route)
        @gradio_app.get("/file/{path:path}", dependencies=dependencies)
        @gradio_app.head("/file={path_or_url:path}", dependencies=dependencies)
        @gradio_app.get("/file={path_or_url:path}", dependencies=dependencies)
        async def file(path_or_url: str, request: fastapi.Request):
            if len(AUTHENTICATION) > 0:
                if not _authorize_user(path_or_url, request, gradio_app):
                    return "越权访问!"
            return await endpoint(path_or_url, request)

    # --- --- enable TTS (text-to-speech) functionality --- ---
    TTS_TYPE = get_conf("TTS_TYPE")
    if TTS_TYPE != "DISABLE":
        # audio generation functionality
        import httpx
        from fastapi import FastAPI, Request, HTTPException
        from starlette.responses import Response
        async def forward_request(request: Request, method: str) -> Response:
            async with httpx.AsyncClient() as client:
                try:
                    # Forward the request to the target service
                    if TTS_TYPE == "EDGE_TTS":
                        import tempfile
                        import edge_tts
                        import wave
                        import uuid
                        from pydub import AudioSegment
                        json = await request.json()
                        voice = get_conf("EDGE_TTS_VOICE")
                        tts = edge_tts.Communicate(text=json['text'], voice=voice)
                        temp_folder = tempfile.gettempdir()
                        temp_file_name = str(uuid.uuid4().hex)
                        temp_file = os.path.join(temp_folder, f'{temp_file_name}.mp3')
                        await tts.save(temp_file)
                        try:
                            mp3_audio = AudioSegment.from_file(temp_file, format="mp3")
                            mp3_audio.export(temp_file, format="wav")
                            with open(temp_file, 'rb') as wav_file: t = wav_file.read()
                            os.remove(temp_file)
                            return Response(content=t)
                        except:
                            raise RuntimeError("ffmpeg未安装，无法处理EdgeTTS音频。安装方法见`https://github.com/jiaaro/pydub#getting-ffmpeg-set-up`")
                    if TTS_TYPE == "LOCAL_SOVITS_API":
                        # Forward the request to the target service
                        TARGET_URL = get_conf("GPT_SOVITS_URL")
                        body = await request.body()
                        resp = await client.post(TARGET_URL, content=body, timeout=60)
                        # Return the response from the target service
                        return Response(content=resp.content, status_code=resp.status_code, headers=dict(resp.headers))
                except httpx.RequestError as e:
                    raise HTTPException(status_code=400, detail=f"Request to the target service failed: {str(e)}")
        @gradio_app.post("/vits")
        async def forward_post_request(request: Request):
            return await forward_request(request, "POST")

    # --- --- app_lifespan --- ---
    from contextlib import asynccontextmanager
    @asynccontextmanager
    async def app_lifespan(app):
        async def startup_gradio_app():
            if gradio_app.get_blocks().enable_queue:
                gradio_app.get_blocks().startup_events()
        async def shutdown_gradio_app():
            pass
        await startup_gradio_app() # startup logic here
        yield  # The application will serve requests after this point
        await shutdown_gradio_app() # cleanup/shutdown logic here

    # --- --- FastAPI --- ---
    fastapi_app = FastAPI(lifespan=app_lifespan)
    fastapi_app.mount(CUSTOM_PATH, gradio_app)

    # --- --- favicon and block fastapi api reference routes --- ---
    from starlette.responses import JSONResponse
    if CUSTOM_PATH != '/':
        from fastapi.responses import FileResponse
        @fastapi_app.get("/favicon.ico")
        async def favicon():
            return FileResponse(app_block.favicon_path)

        @fastapi_app.middleware("http")
        async def middleware(request: Request, call_next):
            if request.scope['path'] in ["/docs", "/redoc", "/openapi.json"]:
                return JSONResponse(status_code=404, content={"message": "Not Found"})
            response = await call_next(request)
            return response

    # --- --- uvicorn.Config --- ---
    ssl_keyfile = None if SSL_KEYFILE == "" else SSL_KEYFILE
    ssl_certfile = None if SSL_CERTFILE == "" else SSL_CERTFILE
    server_name = "0.0.0.0"
    config = uvicorn.Config(
        fastapi_app,
        host=server_name,
        port=PORT,
        reload=False,
        log_level="warning",
        ssl_keyfile=ssl_keyfile,
        ssl_certfile=ssl_certfile,
    )
    server = Server(config)
    url_host_name = "localhost" if server_name == "0.0.0.0" else server_name
    if ssl_keyfile is not None:
        if ssl_certfile is None:
            raise ValueError(
                "ssl_certfile must be provided if ssl_keyfile is provided."
            )
        path_to_local_server = f"https://{url_host_name}:{PORT}/"
    else:
        path_to_local_server = f"http://{url_host_name}:{PORT}/"
    if CUSTOM_PATH != '/':
        path_to_local_server += CUSTOM_PATH.lstrip('/').rstrip('/') + '/'
    # --- --- begin  --- ---
    server.run_in_thread()

    # --- --- after server launch --- ---
    app_block.server = server
    app_block.server_name = server_name
    app_block.local_url = path_to_local_server
    app_block.protocol = (
        "https"
        if app_block.local_url.startswith("https") or app_block.is_colab
        else "http"
    )

    if app_block.enable_queue:
        app_block._queue.set_url(path_to_local_server)

    forbid_proxies = {
        "http": "",
        "https": "",
    }
    requests.get(f"{app_block.local_url}startup-events", verify=app_block.ssl_verify, proxies=forbid_proxies)
    app_block.is_running = True
    app_block.block_thread()<|MERGE_RESOLUTION|>--- conflicted
+++ resolved
@@ -62,21 +62,13 @@
     else:
         raise FriendlyException(f"输入文件的路径 ({path_or_url}) 存在，但位置非法。请将文件上传后再执行该任务。") # return False
     if sensitive_path:
-<<<<<<< HEAD
         allowed_users = [user, 'autogen', 'arxiv_cache', default_user_name]  # three user path that can be accessed
-=======
-        allowed_users = [user, 'autogen', default_user_name]  # three user path that can be accessed
->>>>>>> 15cc0850
         for user_allowed in allowed_users:
             if f"{os.sep}".join(path_or_url.split(os.sep)[:2]) == os.path.join(sensitive_path, user_allowed):
                 return True
         raise FriendlyException(f"输入文件的路径 ({path_or_url}) 存在，但属于其他用户。请将文件上传后再执行该任务。") # return False
     return True
 
-<<<<<<< HEAD
-
-=======
->>>>>>> 15cc0850
 def _authorize_user(path_or_url, request, gradio_app):
     from toolbox import get_conf, default_user_name
     PATH_PRIVATE_UPLOAD, PATH_LOGGING = get_conf('PATH_PRIVATE_UPLOAD', 'PATH_LOGGING')
